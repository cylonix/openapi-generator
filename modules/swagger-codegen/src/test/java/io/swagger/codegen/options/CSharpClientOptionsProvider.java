package io.swagger.codegen.options;

import io.swagger.codegen.CodegenConstants;

import com.google.common.collect.ImmutableMap;

import java.util.Map;

public class CSharpClientOptionsProvider implements OptionsProvider {
    public static final String PACKAGE_NAME_VALUE = "swagger_client_csharp";
    public static final String PACKAGE_VERSION_VALUE = "1.0.0-SNAPSHOT";
    public static final String SOURCE_FOLDER_VALUE = "src_csharp";
    public static final String PACKAGE_GUID_VALUE = "{894EAEBB-649A-498C-A735-10D0BD7B73E0}";
	
    @Override
    public String getLanguage() {
        return "csharp";
    }

    @Override
    public Map<String, String> createOptions() {
        ImmutableMap.Builder<String, String> builder = new ImmutableMap.Builder<String, String>();
        return builder.put(CodegenConstants.PACKAGE_NAME, PACKAGE_NAME_VALUE)
                .put(CodegenConstants.PACKAGE_VERSION, PACKAGE_VERSION_VALUE)
                .put(CodegenConstants.SORT_PARAMS_BY_REQUIRED_FLAG, "true")
                .put(CodegenConstants.OPTIONAL_METHOD_ARGUMENT, "true")
                .put(CodegenConstants.OPTIONAL_ASSEMBLY_INFO, "true")
                .put(CodegenConstants.USE_DATETIME_OFFSET, "true")
                .put(CodegenConstants.SOURCE_FOLDER, SOURCE_FOLDER_VALUE)
<<<<<<< HEAD
                .put(CodegenConstants.USE_COLLECTION, "false")
                .put(CodegenConstants.RETURN_ICOLLECTION, "false")
=======
                .put(CodegenConstants.OPTIONAL_PROJECT_FILE, "true")
                .put(CodegenConstants.OPTIONAL_PROJECT_GUID, PACKAGE_GUID_VALUE)
>>>>>>> 3086bb62
                .build();
    }

    @Override
    public boolean isServer() {
        return false;
    }
}<|MERGE_RESOLUTION|>--- conflicted
+++ resolved
@@ -27,13 +27,10 @@
                 .put(CodegenConstants.OPTIONAL_ASSEMBLY_INFO, "true")
                 .put(CodegenConstants.USE_DATETIME_OFFSET, "true")
                 .put(CodegenConstants.SOURCE_FOLDER, SOURCE_FOLDER_VALUE)
-<<<<<<< HEAD
                 .put(CodegenConstants.USE_COLLECTION, "false")
                 .put(CodegenConstants.RETURN_ICOLLECTION, "false")
-=======
                 .put(CodegenConstants.OPTIONAL_PROJECT_FILE, "true")
                 .put(CodegenConstants.OPTIONAL_PROJECT_GUID, PACKAGE_GUID_VALUE)
->>>>>>> 3086bb62
                 .build();
     }
 
