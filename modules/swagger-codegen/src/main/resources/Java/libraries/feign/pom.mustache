<project xmlns="http://maven.apache.org/POM/4.0.0" xmlns:xsi="http://www.w3.org/2001/XMLSchema-instance"
  xsi:schemaLocation="http://maven.apache.org/POM/4.0.0 http://maven.apache.org/maven-v4_0_0.xsd">
  <modelVersion>4.0.0</modelVersion>
  <groupId>{{groupId}}</groupId>
  <artifactId>{{artifactId}}</artifactId>
  <packaging>jar</packaging>
  <name>{{artifactId}}</name>
  <version>{{artifactVersion}}</version>
  <url>{{artifactUrl}}</url>
  <description>{{artifactDescription}}</description>
  <scm>
    <connection>{{scmConnection}}</connection>
    <developerConnection>{{scmDeveloperConnection}}</developerConnection>
    <url>{{scmUrl}}</url>
  </scm>
  <prerequisites>
    <maven>2.2.0</maven>
  </prerequisites>

  <licenses>
    <license>
      <name>{{licenseName}}</name>
      <url>{{licenseUrl}}</url>
      <distribution>repo</distribution>
    </license>
  </licenses>

  <developers>
    <developer>
      <name>{{developerName}}</name>
      <email>{{developerEmail}}</email>
      <organization>{{developerOrganization}}</organization>
      <organizationUrl>{{developerOrganizationUrl}}</organizationUrl>
    </developer>
  </developers>

  <build>
    <plugins>
      <plugin>
        <groupId>org.apache.maven.plugins</groupId>
        <artifactId>maven-surefire-plugin</artifactId>
        <version>2.12</version>
        <configuration>
          <systemProperties>
            <property>
              <name>loggerPath</name>
              <value>conf/log4j.properties</value>
            </property>
          </systemProperties>
          <argLine>-Xms512m -Xmx1500m</argLine>
          <parallel>methods</parallel>
          <forkMode>pertest</forkMode>
        </configuration>
      </plugin>
      <plugin>
        <artifactId>maven-dependency-plugin</artifactId>
        <executions>
          <execution>
            <phase>package</phase>
            <goals>
              <goal>copy-dependencies</goal>
            </goals>
            <configuration>
              <outputDirectory>${project.build.directory}/lib</outputDirectory>
            </configuration>
          </execution>
        </executions>
      </plugin>

      <!-- attach test jar -->
      <plugin>
        <groupId>org.apache.maven.plugins</groupId>
        <artifactId>maven-jar-plugin</artifactId>
        <version>2.2</version>
        <executions>
          <execution>
            <goals>
              <goal>jar</goal>
              <goal>test-jar</goal>
            </goals>
          </execution>
        </executions>
        <configuration>
        </configuration>
      </plugin>

      <plugin>
        <groupId>org.codehaus.mojo</groupId>
        <artifactId>build-helper-maven-plugin</artifactId>
        <executions>
          <execution>
            <id>add_sources</id>
            <phase>generate-sources</phase>
            <goals>
              <goal>add-source</goal>
            </goals>
            <configuration>
              <sources>
                <source>src/main/java</source>
              </sources>
            </configuration>
          </execution>
          <execution>
            <id>add_test_sources</id>
            <phase>generate-test-sources</phase>
            <goals>
              <goal>add-test-source</goal>
            </goals>
            <configuration>
              <sources>
                <source>src/test/java</source>
              </sources>
            </configuration>
          </execution>
        </executions>
      </plugin>
      <plugin>
        <groupId>org.apache.maven.plugins</groupId>
        <artifactId>maven-javadoc-plugin</artifactId>
        <version>2.10.4</version>
        <executions>
          <execution>
            <id>attach-javadocs</id>
            <goals>
              <goal>jar</goal>
            </goals>
          </execution>
        </executions>
      </plugin>
      <plugin>
        <groupId>org.apache.maven.plugins</groupId>
        <artifactId>maven-source-plugin</artifactId>
        <version>2.2.1</version>
        <executions>
          <execution>
            <id>attach-sources</id>
            <goals>
              <goal>jar-no-fork</goal>
            </goals>
          </execution>
        </executions>
      </plugin>
    </plugins>
  </build>

  <profiles>
    <profile>
      <id>sign-artifacts</id>
      <build>
        <plugins>
          <plugin>
            <groupId>org.apache.maven.plugins</groupId>
            <artifactId>maven-gpg-plugin</artifactId>
            <version>1.5</version>
            <executions>
              <execution>
                <id>sign-artifacts</id>
                <phase>verify</phase>
                <goals>
                  <goal>sign</goal>
                </goals>
              </execution>
            </executions>
          </plugin>
        </plugins>
      </build>
    </profile>
  </profiles>

  <dependencies>
    <dependency>
      <groupId>io.swagger</groupId>
      <artifactId>swagger-annotations</artifactId>
      <version>${swagger-core-version}</version>
    </dependency>

    <!-- HTTP client: Netflix Feign -->
    <dependency>
        <groupId>io.github.openfeign</groupId>
        <artifactId>feign-core</artifactId>
        <version>${feign-version}</version>
    </dependency>
    <dependency>
        <groupId>io.github.openfeign</groupId>
        <artifactId>feign-jackson</artifactId>
        <version>${feign-version}</version>
    </dependency>
    <dependency>
        <groupId>io.github.openfeign</groupId>
        <artifactId>feign-slf4j</artifactId>
        <version>${feign-version}</version>
    </dependency>
    <dependency>
        <groupId>io.github.openfeign.form</groupId>
        <artifactId>feign-form</artifactId>
        <version>${feign-form-version}</version>
    </dependency>

    <!-- JSON processing: jackson -->
    <dependency>
      <groupId>com.fasterxml.jackson.core</groupId>
      <artifactId>jackson-core</artifactId>
      <version>${jackson-version}</version>
    </dependency>
    <dependency>
      <groupId>com.fasterxml.jackson.core</groupId>
      <artifactId>jackson-annotations</artifactId>
      <version>${jackson-version}</version>
    </dependency>
    <dependency>
      <groupId>com.fasterxml.jackson.core</groupId>
      <artifactId>jackson-databind</artifactId>
      <version>${jackson-version}</version>
    </dependency>
    {{#joda}}
    <dependency>
      <groupId>com.fasterxml.jackson.datatype</groupId>
      <artifactId>jackson-datatype-joda</artifactId>
      <version>${jackson-version}</version>
    </dependency>
    {{/joda}}
    {{#java8}}
    <dependency>
      <groupId>com.fasterxml.jackson.datatype</groupId>
      <artifactId>jackson-datatype-jsr310</artifactId>
      <version>${jackson-version}</version>
    </dependency>
    {{/java8}}
    {{#threetenbp}}
    <dependency>
      <groupId>com.github.joschi.jackson</groupId>
      <artifactId>jackson-datatype-threetenbp</artifactId>
      <version>${jackson-threetenbp-version}</version>
    </dependency>
    {{/threetenbp}}
    <dependency>
      <groupId>org.apache.oltu.oauth2</groupId>
      <artifactId>org.apache.oltu.oauth2.client</artifactId>
      <version>${oltu-version}</version>
    </dependency>

    <!-- test dependencies -->
    <dependency>
      <groupId>junit</groupId>
      <artifactId>junit</artifactId>
      <version>${junit-version}</version>
      <scope>test</scope>
    </dependency>
    <dependency>
      <groupId>com.squareup.okhttp3</groupId>
      <artifactId>mockwebserver</artifactId>
      <version>3.6.0</version>
      <scope>test</scope>
    </dependency>
    <dependency>
      <groupId>org.assertj</groupId>
      <artifactId>assertj-core</artifactId>
      <version>1.7.1</version>
      <scope>test</scope>
    </dependency>
  </dependencies>
  <properties>
    <java.version>{{#java8}}1.8{{/java8}}{{^java8}}1.7{{/java8}}</java.version>
    <maven.compiler.source>${java.version}</maven.compiler.source>
    <maven.compiler.target>${java.version}</maven.compiler.target>
    <swagger-core-version>1.5.15</swagger-core-version>
    <feign-version>9.4.0</feign-version>
    <feign-form-version>2.1.0</feign-form-version>
<<<<<<< HEAD
    <jackson-version>2.8.7</jackson-version>
    {{#threetenbp}}
    <jackson-threetenbp-version>2.6.4</jackson-threetenbp-version>
    {{/threetenbp}}
=======
    <jackson-version>2.8.9</jackson-version>
>>>>>>> 7fa53773
    <junit-version>4.12</junit-version>
    <maven-plugin-version>1.0.0</maven-plugin-version>
    <oltu-version>1.0.1</oltu-version>
  </properties>
</project><|MERGE_RESOLUTION|>--- conflicted
+++ resolved
@@ -266,14 +266,10 @@
     <swagger-core-version>1.5.15</swagger-core-version>
     <feign-version>9.4.0</feign-version>
     <feign-form-version>2.1.0</feign-form-version>
-<<<<<<< HEAD
-    <jackson-version>2.8.7</jackson-version>
+    <jackson-version>2.8.9</jackson-version>
     {{#threetenbp}}
     <jackson-threetenbp-version>2.6.4</jackson-threetenbp-version>
     {{/threetenbp}}
-=======
-    <jackson-version>2.8.9</jackson-version>
->>>>>>> 7fa53773
     <junit-version>4.12</junit-version>
     <maven-plugin-version>1.0.0</maven-plugin-version>
     <oltu-version>1.0.1</oltu-version>
