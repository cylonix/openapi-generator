apply plugin: 'idea'
apply plugin: 'eclipse'

group = '{{groupId}}'
version = '{{artifactVersion}}'

buildscript {
    repositories {
        jcenter()
    }
    dependencies {
        classpath 'com.android.tools.build:gradle:1.5.+'
        classpath 'com.github.dcendents:android-maven-gradle-plugin:1.3'
    }
}

repositories {
    jcenter()
}


if(hasProperty('target') && target == 'android') {

	apply plugin: 'com.android.library'
	apply plugin: 'com.github.dcendents.android-maven'

	android {
	    compileSdkVersion 23
	    buildToolsVersion '23.0.2'
	    defaultConfig {
	        minSdkVersion 14
	        targetSdkVersion 23
	    }
	    compileOptions {
	        sourceCompatibility JavaVersion.VERSION_1_7
	        targetCompatibility JavaVersion.VERSION_1_7
	    }

	    // Rename the aar correctly
	    libraryVariants.all { variant ->
	        variant.outputs.each { output ->
	            def outputFile = output.outputFile
	            if (outputFile != null && outputFile.name.endsWith('.aar')) {
	                def fileName = "${project.name}-${variant.baseName}-${version}.aar"
	                output.outputFile = new File(outputFile.parent, fileName)
	            }
	        }
	    }

      dependencies {
          provided 'javax.annotation:jsr250-api:1.0'
      }
	}

	afterEvaluate {
	    android.libraryVariants.all { variant ->
	        def task = project.tasks.create "jar${variant.name.capitalize()}", Jar
	        task.description = "Create jar artifact for ${variant.name}"
	        task.dependsOn variant.javaCompile
	        task.from variant.javaCompile.destinationDir
	        task.destinationDir = project.file("${project.buildDir}/outputs/jar")
	        task.archiveName = "${project.name}-${variant.baseName}-${version}.jar"
	        artifacts.add('archives', task);
	    }
	}

	task sourcesJar(type: Jar) {
	    from android.sourceSets.main.java.srcDirs
	    classifier = 'sources'
	}

	artifacts {
	    archives sourcesJar
	}

} else {

	apply plugin: 'java'
	apply plugin: 'maven'

    sourceCompatibility = JavaVersion.VERSION_{{^java8}}1_7{{/java8}}{{#java8}}1_8{{/java8}}
    targetCompatibility = JavaVersion.VERSION_{{^java8}}1_7{{/java8}}{{#java8}}1_8{{/java8}}

	install {
	    repositories.mavenInstaller {
	        pom.artifactId = '{{artifactId}}'
	    }
	}

	task execute(type:JavaExec) {
	   main = System.getProperty('mainClass')
	   classpath = sourceSets.main.runtimeClasspath
	}
}

ext {
    oltu_version = "1.0.1"
    retrofit_version = "2.0.2"
    swagger_annotations_version = "1.5.8"
    junit_version = "4.12"
    {{#useRxJava}}
    rx_java_version = "1.1.3"
    {{/useRxJava}}
<<<<<<< HEAD
    {{#joda}}
=======
    {{#useRxJava2}}
    rx_java_version = "2.0.5"
    {{/useRxJava2}}
    {{^java8}}
>>>>>>> b5be3f4a
    jodatime_version = "2.9.3"
    {{/joda}}
    {{#threetenbp}}
    threetenbp_version = "1.3.2"
    {{/threetenbp}}
}

dependencies {
    compile "com.squareup.retrofit2:retrofit:$retrofit_version"
    compile "com.squareup.retrofit2:converter-scalars:$retrofit_version"
    compile "com.squareup.retrofit2:converter-gson:$retrofit_version"
    {{#useRxJava}}
    compile "com.squareup.retrofit2:adapter-rxjava:$retrofit_version"
    compile "io.reactivex:rxjava:$rx_java_version"
    {{/useRxJava}}
    {{#useRxJava2}}
    compile "com.jakewharton.retrofit:retrofit2-rxjava2-adapter:1.0.0"
    compile "io.reactivex.rxjava2:rxjava:$rx_java_version"
    {{/useRxJava2}}
    compile "io.swagger:swagger-annotations:$swagger_annotations_version"
    compile "org.apache.oltu.oauth2:org.apache.oltu.oauth2.client:$oltu_version"
    {{#joda}}
    compile 'joda-time:joda-time:$jodatime_version'
    {{/joda}}
    {{#threetenbp}}
    compile 'org.threeten:threetenbp:$threetenbp_version'
    {{/threetenbp}}

    testCompile "junit:junit:$junit_version"
}<|MERGE_RESOLUTION|>--- conflicted
+++ resolved
@@ -101,14 +101,10 @@
     {{#useRxJava}}
     rx_java_version = "1.1.3"
     {{/useRxJava}}
-<<<<<<< HEAD
-    {{#joda}}
-=======
     {{#useRxJava2}}
     rx_java_version = "2.0.5"
     {{/useRxJava2}}
-    {{^java8}}
->>>>>>> b5be3f4a
+    {{#joda}}
     jodatime_version = "2.9.3"
     {{/joda}}
     {{#threetenbp}}
