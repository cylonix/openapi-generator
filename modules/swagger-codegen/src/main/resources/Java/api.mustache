--- conflicted
+++ resolved
@@ -68,27 +68,20 @@
     {{#queryParams}}if ({{paramName}} != null)
       queryParams.put("{{baseName}}", apiClient.parameterToString({{paramName}}));
     {{/queryParams}}
-<<<<<<< HEAD
+
+    {{#headerParams}}if ({{paramName}} != null)
+      headerParams.put("{{baseName}}", apiClient.parameterToString({{paramName}}));
+    {{/headerParams}}
 
     final String[] accepts = {
       {{#produces}}"{{mediaType}}"{{#hasMore}}, {{/hasMore}}{{/produces}}
-=======
-    {{#headerParams}}if ({{paramName}} != null)
-      headerParams.put("{{baseName}}", apiClient.parameterToString({{paramName}}));
-    {{/headerParams}}
-    String[] contentTypes = {
-      {{#consumes}}"{{mediaType}}"{{#hasMore}},{{/hasMore}}{{/consumes}}
->>>>>>> 26d9215e
     };
-    final String accept = ApiInvoker.selectHeaderAccept(accepts);
+    final String accept = apiClient.selectHeaderAccept(accepts);
 
     final String[] contentTypes = {
       {{#consumes}}"{{mediaType}}"{{#hasMore}}, {{/hasMore}}{{/consumes}}
     };
-    final String contentType = ApiInvoker.selectHeaderContentType(contentTypes);
-
-    {{#headerParams}}headerParams.put("{{baseName}}", ApiInvoker.parameterToString({{paramName}}));
-    {{/headerParams}}
+    final String contentType = apiClient.selectHeaderContentType(contentTypes);
 
     if(contentType.startsWith("multipart/form-data")) {
       boolean hasFields = false;
@@ -115,11 +108,7 @@
     }
 
     try {
-<<<<<<< HEAD
-      String response = apiInvoker.invokeAPI(basePath, path, "{{httpMethod}}", queryParams, postBody, headerParams, formParams, accept, contentType);
-=======
-      String response = apiClient.invokeAPI(path, "{{httpMethod}}", queryParams, postBody, headerParams, formParams, contentType);
->>>>>>> 26d9215e
+      String response = apiClient.invokeAPI(path, "{{httpMethod}}", queryParams, postBody, headerParams, formParams, accept, contentType);
       if(response != null){
         return {{#returnType}}({{{returnType}}}) apiClient.deserialize(response, "{{returnContainer}}", {{returnBaseType}}.class){{/returnType}};
       }
