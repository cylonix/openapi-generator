<?php
{{#models}}
{{#model}}
/**
 * {{classname}}
 *
 * PHP version 5
 *
 * @category Class
 * @package  {{invokerPackage}}
 * @author   http://github.com/swagger-api/swagger-codegen
 * @license  http://www.apache.org/licenses/LICENSE-2.0 Apache Licene v2
 * @link     https://github.com/swagger-api/swagger-codegen
 */
/**
 *  Copyright 2016 SmartBear Software
 *
 *  Licensed under the Apache License, Version 2.0 (the "License");
 *  you may not use this file except in compliance with the License.
 *  You may obtain a copy of the License at
 *
 *      http://www.apache.org/licenses/LICENSE-2.0
 *
 *  Unless required by applicable law or agreed to in writing, software
 *  distributed under the License is distributed on an "AS IS" BASIS,
 *  WITHOUT WARRANTIES OR CONDITIONS OF ANY KIND, either express or implied.
 *  See the License for the specific language governing permissions and
 *  limitations under the License.
 */
/**
 * NOTE: This class is auto generated by the swagger code generator program.
 * https://github.com/swagger-api/swagger-codegen
 * Do not edit the class manually.
 */

namespace {{modelPackage}};

use \ArrayAccess;
/**
 * {{classname}} Class Doc Comment
 *
 * @category    Class
 * @description {{description}}
 * @package     {{invokerPackage}}
 * @author      http://github.com/swagger-api/swagger-codegen
 * @license     http://www.apache.org/licenses/LICENSE-2.0 Apache Licene v2
 * @link        https://github.com/swagger-api/swagger-codegen
 */
class {{classname}} {{#parentSchema}}extends {{{parent}}} {{/parentSchema}}implements ArrayAccess
{
    /**
      * The original name of the model.
      * @var string
      */
    static $swaggerModelName = '{{name}}';

    /**
      * Array of property to type mappings. Used for (de)serialization 
      * @var string[]
      */
    static $swaggerTypes = array(
        {{#vars}}'{{name}}' => '{{{datatype}}}'{{#hasMore}},
        {{/hasMore}}{{/vars}}
    );
 
    static function swaggerTypes() {
        return self::$swaggerTypes{{#parentSchema}} + parent::swaggerTypes(){{/parentSchema}};
    }

    /** 
     * Array of attributes where the key is the local name, and the value is the original name
     * @var string[]
     */
    static $attributeMap = array(
        {{#vars}}'{{name}}' => '{{baseName}}'{{#hasMore}},
        {{/hasMore}}{{/vars}}
    );
 
    static function attributeMap() {
        return {{#parentSchema}}parent::attributeMap() + {{/parentSchema}}self::$attributeMap;
    }

    /**
     * Array of attributes to setter functions (for deserialization of responses)
     * @var string[]
     */
    static $setters = array(
        {{#vars}}'{{name}}' => '{{setter}}'{{#hasMore}},
        {{/hasMore}}{{/vars}}
    );
 
    static function setters() {
        return {{#parentSchema}}parent::setters() + {{/parentSchema}}self::$setters;
    }

    /**
     * Array of attributes to getter functions (for serialization of requests)
     * @var string[]
     */
    static $getters = array(
        {{#vars}}'{{name}}' => '{{getter}}'{{#hasMore}},
        {{/hasMore}}{{/vars}}
    );
 
    static function getters() {
        return {{#parentSchema}}parent::getters() + {{/parentSchema}}self::$getters;
    }

<<<<<<< HEAD
    {{#vars}}{{#isEnum}}{{#allowableValues}}{{#enumVars}}const {{datatypeWithEnum}}_{{{name}}} = {{{value}}};
    {{/enumVars}}{{/allowableValues}}{{/isEnum}}{{/vars}}

    {{#vars}}{{#isEnum}}
    /**
     * Gets allowable values of the enum
     * @return string[]
     */
    public function {{getter}}AllowableValues() {
        return [
            {{#allowableValues}}{{#enumVars}}self::{{datatypeWithEnum}}_{{{name}}},{{^-last}}
            {{/-last}}{{/enumVars}}{{/allowableValues}}
        ];
    }
    {{/isEnum}}{{/vars}}

    {{#vars}}
    /**
     * ${{name}} {{#description}}{{{description}}}{{/description}}
     * @var {{datatype}}
     */
    protected ${{name}}{{#defaultValue}} = {{{defaultValue}}}{{/defaultValue}};
    {{/vars}}
=======
    /**
     * Associative array for storing property values
     * @var mixed[]
     */
    protected $container = array({{#vars}}
        /**
         * $container['{{{name}}}']{{#description}} {{{description}}}{{/description}}
         * @var {{datatype}}
         */
        '{{{name}}}' => {{#defaultValue}}{{{defaultValue}}}{{/defaultValue}}{{^defaultValue}}null{{/defaultValue}},
    {{/vars}});
>>>>>>> 5d57bb1e

    /**
     * Constructor
     * @param mixed[] $data Associated array of property value initalizing the model
     */
    public function __construct(array $data = null)
    {
        {{#parentSchema}}parent::__construct($data);{{/parentSchema}}
        {{#discriminator}}// Initialize discriminator property with the model name.
        $discrimintor = array_search('{{discriminator}}', self::$attributeMap);
        $this->container[$discrimintor] = static::$swaggerModelName;
        {{/discriminator}}

        if ($data != null) {
            {{#vars}}$this->container['{{name}}'] = $data['{{name}}'];{{#hasMore}}
            {{/hasMore}}{{/vars}}
        }
    }
    {{#vars}}
    /**
     * Gets {{name}}
     * @return {{datatype}}
     */
    public function {{getter}}()
    {
        return $this->container['{{name}}'];
    }

    /**
     * Sets {{name}}
     * @param {{datatype}} ${{name}} {{#description}}{{{description}}}{{/description}}
     * @return $this
     */
    public function {{setter}}(${{name}})
    {
        {{#isEnum}}$allowed_values = array({{#allowableValues}}{{#values}}'{{{this}}}'{{^-last}}, {{/-last}}{{/values}}{{/allowableValues}});
        if (!in_array(${{{name}}}, $allowed_values)) {
            throw new \InvalidArgumentException("Invalid value for '{{name}}', must be one of {{#allowableValues}}{{#values}}'{{{this}}}'{{^-last}}, {{/-last}}{{/values}}{{/allowableValues}}");
        }{{/isEnum}}
        $this->container['{{name}}'] = ${{name}};
        return $this;
    }
    {{/vars}}
    /**
     * Returns true if offset exists. False otherwise.
     * @param  integer $offset Offset 
     * @return boolean
     */
    public function offsetExists($offset)
    {
        return isset($this->container[$offset]);
    }

    /**
     * Gets offset.
     * @param  integer $offset Offset 
     * @return mixed 
     */
    public function offsetGet($offset)
    {
        return isset($this->container[$offset]) ? $this->container[$offset] : null;
    }
 
    /**
     * Sets value based on offset.
     * @param  integer $offset Offset 
     * @param  mixed   $value  Value to be set
     * @return void
     */
    public function offsetSet($offset, $value)
    {
        if (is_null($offset)) {
            $this->container[] = $value;
        } else {
            $this->container[$offset] = $value;
        }
    }
 
    /**
     * Unsets offset.
     * @param  integer $offset Offset 
     * @return void
     */
    public function offsetUnset($offset)
    {
        unset($this->container[$offset]);
    }
 
    /**
     * Gets the string presentation of the object
     * @return string
     */
    public function __toString()
    {
        if (defined('JSON_PRETTY_PRINT')) { // use JSON pretty print
            return json_encode(\{{invokerPackage}}\ObjectSerializer::sanitizeForSerialization($this), JSON_PRETTY_PRINT);
        }

        return json_encode(\{{invokerPackage}}\ObjectSerializer::sanitizeForSerialization($this));
    }
}
{{/model}}
{{/models}}<|MERGE_RESOLUTION|>--- conflicted
+++ resolved
@@ -106,7 +106,6 @@
         return {{#parentSchema}}parent::getters() + {{/parentSchema}}self::$getters;
     }
 
-<<<<<<< HEAD
     {{#vars}}{{#isEnum}}{{#allowableValues}}{{#enumVars}}const {{datatypeWithEnum}}_{{{name}}} = {{{value}}};
     {{/enumVars}}{{/allowableValues}}{{/isEnum}}{{/vars}}
 
@@ -123,14 +122,6 @@
     }
     {{/isEnum}}{{/vars}}
 
-    {{#vars}}
-    /**
-     * ${{name}} {{#description}}{{{description}}}{{/description}}
-     * @var {{datatype}}
-     */
-    protected ${{name}}{{#defaultValue}} = {{{defaultValue}}}{{/defaultValue}};
-    {{/vars}}
-=======
     /**
      * Associative array for storing property values
      * @var mixed[]
@@ -142,7 +133,6 @@
          */
         '{{{name}}}' => {{#defaultValue}}{{{defaultValue}}}{{/defaultValue}}{{^defaultValue}}null{{/defaultValue}},
     {{/vars}});
->>>>>>> 5d57bb1e
 
     /**
      * Constructor
