#
# Be sure to run `pod lib lint {{podName}}.podspec' to ensure this is a
# valid spec and remove all comments before submitting the spec.
#
# Any lines starting with a # are optional, but encouraged
#
# To learn more about a Podspec see http://guides.cocoapods.org/syntax/podspec.html
#

Pod::Spec.new do |s|
    s.name             = "{{podName}}"
    s.version          = "{{podVersion}}"
{{#apiInfo}}{{#apis}}{{^hasMore}}
    s.summary          = "{{appName}}"
{{{#appDescription}}}    s.description      = <<-DESC
                         {{{appDescription}}}
                         DESC{{{/appDescription}}}
{{/hasMore}}{{/apis}}{{/apiInfo}}
    s.platform     = :ios, '7.0'
    s.requires_arc = true

    {{^useCoreData}}s.framework    = 'SystemConfiguration'{{/useCoreData}}{{#useCoreData}}s.frameworks = 'SystemConfiguration', 'CoreData'{{/useCoreData}}

    s.homepage     = "{{gitRepoURL}}"
    s.license      = "{{#license}}{{license}}{{/license}}{{^license}}Apache License, Version 2.0{{/license}}"
    s.source       = { :git => "{{gitRepoURL}}.git", :tag => "#{s.version}" }
    s.author       = { "{{authorName}}" => "{{authorEmail}}" }

    s.source_files = '{{podName}}/**/*.{m,h}'
    s.public_header_files = '{{podName}}/**/*.h'
{{#useCoreData}}    s.resources      = '{{podName}}/**/*.{xcdatamodeld,xcdatamodel}'{{/useCoreData}}

    s.dependency 'AFNetworking', '~> 3'
<<<<<<< HEAD
    s.dependency 'JSONModel', '~> 1.2'
    s.dependency 'ISO8601', '~> 0.6'
=======
    s.dependency 'JSONModel', '~> 1.4'
    s.dependency 'ISO8601', '~> 0.5'
>>>>>>> 68e1afdc
end
<|MERGE_RESOLUTION|>--- conflicted
+++ resolved
@@ -31,11 +31,6 @@
 {{#useCoreData}}    s.resources      = '{{podName}}/**/*.{xcdatamodeld,xcdatamodel}'{{/useCoreData}}
 
     s.dependency 'AFNetworking', '~> 3'
-<<<<<<< HEAD
-    s.dependency 'JSONModel', '~> 1.2'
+    s.dependency 'JSONModel', '~> 1.4'
     s.dependency 'ISO8601', '~> 0.6'
-=======
-    s.dependency 'JSONModel', '~> 1.4'
-    s.dependency 'ISO8601', '~> 0.5'
->>>>>>> 68e1afdc
 end
