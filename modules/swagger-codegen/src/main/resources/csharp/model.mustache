--- conflicted
+++ resolved
@@ -12,7 +12,6 @@
 {{#model}}
 namespace {{packageName}}.Model
 {
-<<<<<<< HEAD
     /// <summary>
     /// {{description}}
     /// </summary>
@@ -50,78 +49,6 @@
             sb.Append("}\n");
             return sb.ToString();
         }
-  
-        /// <summary>
-        /// Returns the JSON string presentation of the object
-        /// </summary>
-        /// <returns>JSON string presentation of the object</returns>
-        public {{#parent}} new {{/parent}}string ToJson()
-        {
-            return JsonConvert.SerializeObject(this, Formatting.Indented);
-        }
-
-        /// <summary>
-        /// Returns true if objects are equal
-        /// </summary>
-        /// <param name="obj">Object to be compared</param>
-        /// <returns>Boolean</returns>
-        public override bool Equals(object obj)
-        {
-            // credit: http://stackoverflow.com/a/10454552/677735
-            return this.Equals(obj as {{classname}});
-        }
-
-        /// <summary>
-        /// Returns true if {{classname}} instances are equal
-        /// </summary>
-        /// <param name="obj">Instance of {{classname}} to be compared</param>
-        /// <returns>Boolean</returns>
-        public bool Equals({{classname}} other)
-        {
-            // credit: http://stackoverflow.com/a/10454552/677735
-            if (other == null)
-                return false;
-
-            return {{#vars}}{{#isNotContainer}}
-                (
-                    this.{{name}} == other.{{name}} ||
-                    this.{{name}} != null &&
-                    this.{{name}}.Equals(other.{{name}})
-                ){{#hasMore}} && {{/hasMore}}{{/isNotContainer}}{{^isNotContainer}}
-                (
-                    this.{{name}} == other.{{name}} ||
-                    this.{{name}} != null &&
-                    this.{{name}}.SequenceEqual(other.{{name}})
-                ){{#hasMore}} && {{/hasMore}}{{/isNotContainer}}{{/vars}};
-        }
-
-        /// <summary>
-=======
-
-    /// <summary>
-    /// {{description}}
-    /// </summary>
-    [DataContract]
-    public class {{classname}} : IEquatable<{{classname}}>{{#parent}}, {{{parent}}}{{/parent}}
-    {
-        /// <summary>
-        /// Initializes a new instance of the <see cref="{{classname}}" /> class.
-        /// </summary>
-        public {{classname}}()
-        {
-            {{#vars}}{{#defaultValue}}this.{{name}} = {{{defaultValue}}};
-            {{/defaultValue}}{{/vars}}
-        }
-
-        {{#vars}}
-        /// <summary>
-        /// {{^description}}Gets or Sets {{{name}}}{{/description}}{{#description}}{{{description}}}{{/description}}
-        /// </summary>{{#description}}
-        /// <value>{{{description}}}</value>{{/description}}
-        [DataMember(Name="{{baseName}}", EmitDefaultValue=false)]
-        public {{{datatype}}} {{name}} { get; set; }
-  
-        {{/vars}}
   
         /// <summary>
         /// Returns the string presentation of the object
@@ -182,7 +109,6 @@
         }
 
         /// <summary>
->>>>>>> 7305b9b4
         /// Gets the hash code
         /// </summary>
         /// <returns>Hash code</returns>
