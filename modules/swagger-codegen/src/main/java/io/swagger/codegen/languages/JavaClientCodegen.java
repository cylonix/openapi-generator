package io.swagger.codegen.languages;

import io.swagger.codegen.*;
import io.swagger.codegen.languages.features.BeanValidationFeatures;

import org.apache.commons.lang3.BooleanUtils;
import org.apache.commons.lang3.StringUtils;
import org.slf4j.Logger;
import org.slf4j.LoggerFactory;

import java.io.File;
import java.util.*;
import java.util.regex.Pattern;

<<<<<<< HEAD
public class JavaClientCodegen extends AbstractJavaCodegen implements BeanValidationFeatures {
    @SuppressWarnings("hiding")
=======
public class JavaClientCodegen extends AbstractJavaCodegen {
    static final String MEDIA_TYPE = "mediaType";

	@SuppressWarnings("hiding")
>>>>>>> 23fee386
    private static final Logger LOGGER = LoggerFactory.getLogger(JavaClientCodegen.class);

    public static final String USE_RX_JAVA = "useRxJava";
    public static final String PARCELABLE_MODEL = "parcelableModel";

    public static final String RETROFIT_1 = "retrofit";
    public static final String RETROFIT_2 = "retrofit2";

    protected String gradleWrapperPackage = "gradle.wrapper";
    protected boolean useRxJava = false;
    protected boolean parcelableModel = false;
    protected boolean useBeanValidation = false;

    public JavaClientCodegen() {
        super();
        outputFolder = "generated-code" + File.separator + "java";
        embeddedTemplateDir = templateDir = "Java";
        invokerPackage = "io.swagger.client";
        artifactId = "swagger-java-client";
        apiPackage = "io.swagger.client.api";
        modelPackage = "io.swagger.client.model";

        cliOptions.add(CliOption.newBoolean(USE_RX_JAVA, "Whether to use the RxJava adapter with the retrofit2 library."));
        cliOptions.add(CliOption.newBoolean(PARCELABLE_MODEL, "Whether to generate models for Android that implement Parcelable with the okhttp-gson library."));
        cliOptions.add(CliOption.newBoolean(SUPPORT_JAVA6, "Whether to support Java6 with the Jersey1 library."));
        cliOptions.add(CliOption.newBoolean(USE_BEANVALIDATION, "Use BeanValidation API annotations"));

        supportedLibraries.put("jersey1", "HTTP client: Jersey client 1.19.1. JSON processing: Jackson 2.7.0. Enable Java6 support using '-DsupportJava6=true'.");
        supportedLibraries.put("feign", "HTTP client: Netflix Feign 8.16.0. JSON processing: Jackson 2.7.0");
        supportedLibraries.put("jersey2", "HTTP client: Jersey client 2.22.2. JSON processing: Jackson 2.7.0");
        supportedLibraries.put("okhttp-gson", "HTTP client: OkHttp 2.7.5. JSON processing: Gson 2.6.2. Enable Parcelable modles on Android using '-DparcelableModel=true'");
        supportedLibraries.put(RETROFIT_1, "HTTP client: OkHttp 2.7.5. JSON processing: Gson 2.3.1 (Retrofit 1.9.0). IMPORTANT NOTE: retrofit1.x is no longer actively maintained so please upgrade to 'retrofit2' instead.");
        supportedLibraries.put(RETROFIT_2, "HTTP client: OkHttp 3.2.0. JSON processing: Gson 2.6.1 (Retrofit 2.0.2). Enable the RxJava adapter using '-DuseRxJava=true'. (RxJava 1.1.3)");

        CliOption libraryOption = new CliOption(CodegenConstants.LIBRARY, "library template (sub-template) to use");
        libraryOption.setEnum(supportedLibraries);
        // set okhttp-gson as the default
        libraryOption.setDefault("okhttp-gson");
        cliOptions.add(libraryOption);
        setLibrary("okhttp-gson");

    }

    @Override
    public CodegenType getTag() {
        return CodegenType.CLIENT;
    }

    @Override
    public String getName() {
        return "java";
    }

    @Override
    public String getHelp() {
        return "Generates a Java client library.";
    }

    @Override
    public void processOpts() {
        super.processOpts();

        if (additionalProperties.containsKey(USE_RX_JAVA)) {
            this.setUseRxJava(Boolean.valueOf(additionalProperties.get(USE_RX_JAVA).toString()));
        }
        if (additionalProperties.containsKey(PARCELABLE_MODEL)) {
            this.setParcelableModel(Boolean.valueOf(additionalProperties.get(PARCELABLE_MODEL).toString()));
        }
        // put the boolean value back to PARCELABLE_MODEL in additionalProperties
        additionalProperties.put(PARCELABLE_MODEL, parcelableModel);

        if (additionalProperties.containsKey(USE_BEANVALIDATION)) {
            boolean useBeanValidationProp = Boolean.valueOf(additionalProperties.get(USE_BEANVALIDATION).toString());
            this.setUseBeanValidation(useBeanValidationProp);

            // write back as boolean
            additionalProperties.put(USE_BEANVALIDATION, useBeanValidationProp);
        }

        final String invokerFolder = (sourceFolder + '/' + invokerPackage).replace(".", "/");
        final String authFolder = (sourceFolder + '/' + invokerPackage + ".auth").replace(".", "/");

        //Common files
        writeOptional(outputFolder, new SupportingFile("pom.mustache", "", "pom.xml"));
        writeOptional(outputFolder, new SupportingFile("README.mustache", "", "README.md"));
        writeOptional(outputFolder, new SupportingFile("build.gradle.mustache", "", "build.gradle"));
        writeOptional(outputFolder, new SupportingFile("build.sbt.mustache", "", "build.sbt"));
        writeOptional(outputFolder, new SupportingFile("settings.gradle.mustache", "", "settings.gradle"));
        writeOptional(outputFolder, new SupportingFile("gradle.properties.mustache", "", "gradle.properties"));
        writeOptional(outputFolder, new SupportingFile("manifest.mustache", projectFolder, "AndroidManifest.xml"));
        supportingFiles.add(new SupportingFile("travis.mustache", "", ".travis.yml"));
        supportingFiles.add(new SupportingFile("ApiClient.mustache", invokerFolder, "ApiClient.java"));
        supportingFiles.add(new SupportingFile("StringUtil.mustache", invokerFolder, "StringUtil.java"));
        supportingFiles.add(new SupportingFile("auth/HttpBasicAuth.mustache", authFolder, "HttpBasicAuth.java"));
        supportingFiles.add(new SupportingFile("auth/ApiKeyAuth.mustache", authFolder, "ApiKeyAuth.java"));
        supportingFiles.add(new SupportingFile("auth/OAuth.mustache", authFolder, "OAuth.java"));
        supportingFiles.add(new SupportingFile("auth/OAuthFlow.mustache", authFolder, "OAuthFlow.java"));
        supportingFiles.add(new SupportingFile( "gradlew.mustache", "", "gradlew") );
        supportingFiles.add(new SupportingFile( "gradlew.bat.mustache", "", "gradlew.bat") );
        supportingFiles.add(new SupportingFile( "gradle-wrapper.properties.mustache",
                gradleWrapperPackage.replace( ".", File.separator ), "gradle-wrapper.properties") );
        supportingFiles.add(new SupportingFile( "gradle-wrapper.jar",
                gradleWrapperPackage.replace( ".", File.separator ), "gradle-wrapper.jar") );
        supportingFiles.add(new SupportingFile("git_push.sh.mustache", "", "git_push.sh"));
        supportingFiles.add(new SupportingFile("gitignore.mustache", "", ".gitignore"));

        //TODO: add doc to retrofit1 and feign
        if ( "feign".equals(getLibrary()) || "retrofit".equals(getLibrary()) ){
            modelDocTemplateFiles.remove("model_doc.mustache");
            apiDocTemplateFiles.remove("api_doc.mustache");
        }

        if (!("feign".equals(getLibrary()) || usesAnyRetrofitLibrary())) {
            supportingFiles.add(new SupportingFile("apiException.mustache", invokerFolder, "ApiException.java"));
            supportingFiles.add(new SupportingFile("Configuration.mustache", invokerFolder, "Configuration.java"));
            supportingFiles.add(new SupportingFile("Pair.mustache", invokerFolder, "Pair.java"));
            supportingFiles.add(new SupportingFile("auth/Authentication.mustache", authFolder, "Authentication.java"));
        }

        if ("feign".equals(getLibrary())) {
            supportingFiles.add(new SupportingFile("FormAwareEncoder.mustache", invokerFolder, "FormAwareEncoder.java"));
            additionalProperties.put("jackson", "true");
        } else if ("okhttp-gson".equals(getLibrary()) || StringUtils.isEmpty(getLibrary())) {
            // the "okhttp-gson" library template requires "ApiCallback.mustache" for async call
            supportingFiles.add(new SupportingFile("ApiCallback.mustache", invokerFolder, "ApiCallback.java"));
            supportingFiles.add(new SupportingFile("ApiResponse.mustache", invokerFolder, "ApiResponse.java"));
            supportingFiles.add(new SupportingFile("JSON.mustache", invokerFolder, "JSON.java"));
            supportingFiles.add(new SupportingFile("ProgressRequestBody.mustache", invokerFolder, "ProgressRequestBody.java"));
            supportingFiles.add(new SupportingFile("ProgressResponseBody.mustache", invokerFolder, "ProgressResponseBody.java"));
            additionalProperties.put("gson", "true");
        } else if (usesAnyRetrofitLibrary()) {
            supportingFiles.add(new SupportingFile("auth/OAuthOkHttpClient.mustache", authFolder, "OAuthOkHttpClient.java"));
            supportingFiles.add(new SupportingFile("CollectionFormats.mustache", invokerFolder, "CollectionFormats.java"));
            additionalProperties.put("gson", "true");
        } else if("jersey2".equals(getLibrary())) {
            supportingFiles.add(new SupportingFile("JSON.mustache", invokerFolder, "JSON.java"));
            additionalProperties.put("jackson", "true");
        } else if("jersey1".equals(getLibrary())) {
            additionalProperties.put("jackson", "true");
        } else {
            LOGGER.error("Unknown library option (-l/--library): " + getLibrary());
        }

        if (additionalProperties.containsKey("jackson") ) {
            supportingFiles.add(new SupportingFile("RFC3339DateFormat.mustache", invokerFolder, "RFC3339DateFormat.java"));
        }
    }

    private boolean usesAnyRetrofitLibrary() {
        return getLibrary() != null && getLibrary().contains(RETROFIT_1);
    }

    private boolean usesRetrofit2Library() {
        return getLibrary() != null && getLibrary().contains(RETROFIT_2);
    }

    @Override
    public Map<String, Object> postProcessOperations(Map<String, Object> objs) {
        super.postProcessOperations(objs);
        if(usesAnyRetrofitLibrary()) {
            Map<String, Object> operations = (Map<String, Object>) objs.get("operations");
            if (operations != null) {
                List<CodegenOperation> ops = (List<CodegenOperation>) operations.get("operation");
                for (CodegenOperation operation : ops) {
                    if (operation.hasConsumes == Boolean.TRUE) {

                        if ( isMultipartType(operation.consumes) ) { 
                            operation.isMultipart = Boolean.TRUE;
                        }	
                        else {
                            operation.prioritizedContentTypes = prioritizeContentTypes(operation.consumes);
                        }
                    }
                    if (operation.returnType == null) {
                        operation.returnType = "Void";
                    }
                    if (usesRetrofit2Library() && StringUtils.isNotEmpty(operation.path) && operation.path.startsWith("/"))
                        operation.path = operation.path.substring(1);
                }
            }
        }
        return objs;
    }

    /**
     *  Prioritizes consumes mime-type list by moving json-vendor and json mime-types up front, but 
     *  otherwise preserves original consumes definition order. 
     *  [application/vnd...+json,... application/json, ..as is..]  
     *  
     * @param consumes consumes mime-type list
     * @return 
     */
    static List<Map<String, String>> prioritizeContentTypes(List<Map<String, String>> consumes) {
        if ( consumes.size() <= 1 )
            return consumes;
        
        List<Map<String, String>> prioritizedContentTypes = new ArrayList<>(consumes.size());
        
        List<Map<String, String>> jsonVendorMimeTypes = new ArrayList<>(consumes.size());
        List<Map<String, String>> jsonMimeTypes = new ArrayList<>(consumes.size());
        
        for ( Map<String, String> consume : consumes) {
            if ( isJsonVendorMimeType(consume.get(MEDIA_TYPE))) {
                jsonVendorMimeTypes.add(consume);
            }
            else if ( isJsonMimeType(consume.get(MEDIA_TYPE))) {
                jsonMimeTypes.add(consume);
            }
            else
                prioritizedContentTypes.add(consume);
            
            consume.put("hasMore", "true");
        }
        
        prioritizedContentTypes.addAll(0, jsonMimeTypes);
        prioritizedContentTypes.addAll(0, jsonVendorMimeTypes);
        
        prioritizedContentTypes.get(prioritizedContentTypes.size()-1).put("hasMore", null);
        
        return prioritizedContentTypes;
    }
    
    private static boolean isMultipartType(List<Map<String, String>> consumes) {
        Map<String, String> firstType = consumes.get(0);
        if (firstType != null) {
            if ("multipart/form-data".equals(firstType.get(MEDIA_TYPE))) {
                return true;
            }
        }
        return false;
    }

    @Override
    public void postProcessModelProperty(CodegenModel model, CodegenProperty property) {
        super.postProcessModelProperty(model, property);
        if(!BooleanUtils.toBoolean(model.isEnum)) {
            //final String lib = getLibrary();
            //Needed imports for Jackson based libraries
            if(additionalProperties.containsKey("jackson")) {
                model.imports.add("JsonProperty");
            }
            if(additionalProperties.containsKey("gson")) {
                model.imports.add("SerializedName");
            }
        } else { // enum class
            //Needed imports for Jackson's JsonCreator
            if(additionalProperties.containsKey("jackson")) {
                model.imports.add("JsonCreator");
            }
        }
    }

    @Override
    public Map<String, Object> postProcessModelsEnum(Map<String, Object> objs) {
        objs = super.postProcessModelsEnum(objs);
        //Needed import for Gson based libraries
        if (additionalProperties.containsKey("gson")) {
            List<Map<String, String>> imports = (List<Map<String, String>>)objs.get("imports");
            List<Object> models = (List<Object>) objs.get("models");
            for (Object _mo : models) {
                Map<String, Object> mo = (Map<String, Object>) _mo;
                CodegenModel cm = (CodegenModel) mo.get("model");
                // for enum model
                if (Boolean.TRUE.equals(cm.isEnum) && cm.allowableValues != null) {
                    cm.imports.add(importMapping.get("SerializedName"));
                    Map<String, String> item = new HashMap<String, String>();
                    item.put("import", importMapping.get("SerializedName"));
                    imports.add(item);
                }
            }
        }
        return objs;
    }

    public void setUseRxJava(boolean useRxJava) {
        this.useRxJava = useRxJava;
    }

    public void setParcelableModel(boolean parcelableModel) {
        this.parcelableModel = parcelableModel;
    }

    public void setUseBeanValidation(boolean useBeanValidation) {
        this.useBeanValidation = useBeanValidation;
    }

    final private static Pattern JSON_MIME_PATTERN = Pattern.compile("(?i)application\\/json(;.*)?");
    final private static Pattern JSON_VENDOR_MIME_PATTERN = Pattern.compile("(?i)application\\/vnd.(.*)+json(;.*)?"); 

    /**
     * Check if the given MIME is a JSON MIME.
     * JSON MIME examples:
     *   application/json
     *   application/json; charset=UTF8
     *   APPLICATION/JSON
     */
    static boolean isJsonMimeType(String mime) {
        return mime != null && ( JSON_MIME_PATTERN.matcher(mime).matches());
    }

    /**
     * Check if the given MIME is a JSON Vendor MIME.
     * JSON MIME examples:
     *   application/vnd.mycompany+json
     *   application/vnd.mycompany.resourceA.version1+json
     */
    static boolean isJsonVendorMimeType(String mime) {
        return mime != null && JSON_VENDOR_MIME_PATTERN.matcher(mime).matches();
    }

}<|MERGE_RESOLUTION|>--- conflicted
+++ resolved
@@ -12,15 +12,10 @@
 import java.util.*;
 import java.util.regex.Pattern;
 
-<<<<<<< HEAD
 public class JavaClientCodegen extends AbstractJavaCodegen implements BeanValidationFeatures {
-    @SuppressWarnings("hiding")
-=======
-public class JavaClientCodegen extends AbstractJavaCodegen {
     static final String MEDIA_TYPE = "mediaType";
 
 	@SuppressWarnings("hiding")
->>>>>>> 23fee386
     private static final Logger LOGGER = LoggerFactory.getLogger(JavaClientCodegen.class);
 
     public static final String USE_RX_JAVA = "useRxJava";
