--- conflicted
+++ resolved
@@ -77,7 +77,6 @@
 
         super.typeMapping = new HashMap<String, String>();
 
-<<<<<<< HEAD
         //typeMapping.put("Date", "DateTime");
         //typeMapping.put("DateTime", "DateTime");
         typeMapping.put("string", "std::string");
@@ -96,24 +95,7 @@
         typeMapping.put("file", "std::string");
         typeMapping.put("DateTime", "std::string");
         typeMapping.put("Date", "std::string");
-=======
-        typeMapping.put("Date", "DateTime");
-        typeMapping.put("DateTime", "DateTime");
-        typeMapping.put("string", "String");
-        typeMapping.put("integer", "Integer");
-        typeMapping.put("float", "Float");
-        typeMapping.put("long", "Long");
-        typeMapping.put("boolean", "Boolean");
-        typeMapping.put("double", "Double");
-        typeMapping.put("array", "IList");
-        typeMapping.put("map", "HashMap");
-        typeMapping.put("number", "Long");
-        typeMapping.put("object", PREFIX + "Object");
-        typeMapping.put("UUID", "String");
-        //TODO binary should be mapped to byte array
-        // mapped to String as a workaround
-        typeMapping.put("binary", "String");
->>>>>>> 745951c1
+        typeMapping.put("UUID", "std::string");
 
         importMapping = new HashMap<String, String>();
 
