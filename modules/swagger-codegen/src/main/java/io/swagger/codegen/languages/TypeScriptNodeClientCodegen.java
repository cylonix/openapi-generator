package io.swagger.codegen.languages;

import io.swagger.codegen.SupportingFile;

public class TypeScriptNodeClientCodegen extends AbstractTypeScriptClientCodegen {

    @Override
    public String getName() {
        return "typescript-node";
    }

    @Override
    public String getHelp() {
        return "Generates a TypeScript nodejs client library.";
    }

    public TypeScriptNodeClientCodegen() {
        super();
        outputFolder = "generated-code/typescript-node";
        templateDir = "TypeScript-node";
        supportingFiles.add(new SupportingFile("api.mustache", null, "api.ts"));
    }

<<<<<<< HEAD
	@Override
	public String getHelp() {
	    return "Generates a TypeScript nodejs client library.";
	}
	
	public TypeScriptNodeClientCodegen() {
	    super();
		supportsInheritance = true;
	    outputFolder = "generated-code/typescript-node";
	    modelTemplateFiles.put("model.mustache", ".ts");
	    apiTemplateFiles.put("api.mustache", ".ts");
	    templateDir = "TypeScript-node";
	    apiPackage = "api";
	    modelPackage = "model";

		reservedWords = new HashSet<String>(Arrays.asList("abstract",
				"continue", "for", "new", "switch", "assert", "default", "if",
				"package", "synchronized", "do", "goto", "private",
				"this", "break", "double", "implements", "protected", "throw",
				"byte", "else", "import", "public", "throws", "case", "enum",
				"instanceof", "return", "transient", "catch", "extends", "int",
				"short", "try", "char", "final", "interface", "static", "void",
				"class", "finally", "const", "super", "while"));

	    additionalProperties.put("invokerPackage", invokerPackage);
	    additionalProperties.put("groupId", groupId);
	    additionalProperties.put("artifactId", artifactId);
	    additionalProperties.put("artifactVersion", artifactVersion);

		languageSpecificPrimitives = new HashSet<String>(Arrays.asList(
				"String",
				"boolean",
				"Boolean",
				"Double",
				"Integer",
				"Long",
				"Float",
				"Object"));
		instantiationTypes.put("array", "Array");
		
	    typeMapping = new HashMap<String, String>();
	    typeMapping.put("Array", "Array");
	    typeMapping.put("array", "Array");
	    typeMapping.put("List", "Array");
	    typeMapping.put("boolean", "boolean");
	    typeMapping.put("string", "string");
	    typeMapping.put("int", "number");
	    typeMapping.put("float", "number");
	    typeMapping.put("number", "number");
	    typeMapping.put("long", "number");
	    typeMapping.put("short", "number");
	    typeMapping.put("char", "string");
	    typeMapping.put("double", "number");
	    typeMapping.put("object", "any");
	    typeMapping.put("integer", "number");
	    typeMapping.put("Map", "any");
	    typeMapping.put("DateTime", "Date");
	   
	}

	@Override
	public String escapeReservedWord(String name) {
		return "_" + name;
	}

	@Override
	public String apiFileFolder() {
		return outputFolder + "/" + apiPackage().replace('.', File.separatorChar);
	}

	public String modelFileFolder() {
		return outputFolder + "/" + modelPackage().replace('.', File.separatorChar);
	}

	@Override
	public String toVarName(String name) {
		// replace - with _ e.g. created-at => created_at
		name = name.replaceAll("-", "_");

		// if it's all uppper case, do nothing
		if (name.matches("^[A-Z_]*$"))
			return name;

		// camelize the variable name
	    // pet_id => PetId
		name = camelize(name, true);

		// for reserved word or word starting with number, append _
		if (reservedWords.contains(name) || name.matches("^\\d.*"))
			name = escapeReservedWord(name);

		return name;
	}

	@Override
	public String toParamName(String name) {
		// should be the same as variable name
		return toVarName(name);
	}

	@Override
	public String toModelName(String name) {
		// model name cannot use reserved keyword, e.g. return
		if (reservedWords.contains(name))
			throw new RuntimeException(name
					+ " (reserved word) cannot be used as a model name");

		// camelize the model name
		// phone_number => PhoneNumber
		return camelize(name);
	}

	@Override
	public String toModelFilename(String name) {
		// should be the same as the model name
		return toModelName(name);
	}

	@Override
	public String getTypeDeclaration(Property p) {
		if (p instanceof ArrayProperty) {
			ArrayProperty ap = (ArrayProperty) p;
			Property inner = ap.getItems();
			return getSwaggerType(p) + "<" + getTypeDeclaration(inner) + ">";
		} else if (p instanceof MapProperty) {
			MapProperty mp = (MapProperty) p;
			Property inner = mp.getAdditionalProperties();

			return getSwaggerType(p) + "<String, " + getTypeDeclaration(inner)
					+ ">";
		}
		return super.getTypeDeclaration(p);
	}

	@Override
	public String getSwaggerType(Property p) {
		String swaggerType = super.getSwaggerType(p);
		String type = null;
		if (typeMapping.containsKey(swaggerType)) {
			type = typeMapping.get(swaggerType);
			if (languageSpecificPrimitives.contains(type))
				return type;
		} else
			type = swaggerType;
		return type;
	}
=======
>>>>>>> fe0e43f9
}<|MERGE_RESOLUTION|>--- conflicted
+++ resolved
@@ -21,153 +21,4 @@
         supportingFiles.add(new SupportingFile("api.mustache", null, "api.ts"));
     }
 
-<<<<<<< HEAD
-	@Override
-	public String getHelp() {
-	    return "Generates a TypeScript nodejs client library.";
-	}
-	
-	public TypeScriptNodeClientCodegen() {
-	    super();
-		supportsInheritance = true;
-	    outputFolder = "generated-code/typescript-node";
-	    modelTemplateFiles.put("model.mustache", ".ts");
-	    apiTemplateFiles.put("api.mustache", ".ts");
-	    templateDir = "TypeScript-node";
-	    apiPackage = "api";
-	    modelPackage = "model";
-
-		reservedWords = new HashSet<String>(Arrays.asList("abstract",
-				"continue", "for", "new", "switch", "assert", "default", "if",
-				"package", "synchronized", "do", "goto", "private",
-				"this", "break", "double", "implements", "protected", "throw",
-				"byte", "else", "import", "public", "throws", "case", "enum",
-				"instanceof", "return", "transient", "catch", "extends", "int",
-				"short", "try", "char", "final", "interface", "static", "void",
-				"class", "finally", "const", "super", "while"));
-
-	    additionalProperties.put("invokerPackage", invokerPackage);
-	    additionalProperties.put("groupId", groupId);
-	    additionalProperties.put("artifactId", artifactId);
-	    additionalProperties.put("artifactVersion", artifactVersion);
-
-		languageSpecificPrimitives = new HashSet<String>(Arrays.asList(
-				"String",
-				"boolean",
-				"Boolean",
-				"Double",
-				"Integer",
-				"Long",
-				"Float",
-				"Object"));
-		instantiationTypes.put("array", "Array");
-		
-	    typeMapping = new HashMap<String, String>();
-	    typeMapping.put("Array", "Array");
-	    typeMapping.put("array", "Array");
-	    typeMapping.put("List", "Array");
-	    typeMapping.put("boolean", "boolean");
-	    typeMapping.put("string", "string");
-	    typeMapping.put("int", "number");
-	    typeMapping.put("float", "number");
-	    typeMapping.put("number", "number");
-	    typeMapping.put("long", "number");
-	    typeMapping.put("short", "number");
-	    typeMapping.put("char", "string");
-	    typeMapping.put("double", "number");
-	    typeMapping.put("object", "any");
-	    typeMapping.put("integer", "number");
-	    typeMapping.put("Map", "any");
-	    typeMapping.put("DateTime", "Date");
-	   
-	}
-
-	@Override
-	public String escapeReservedWord(String name) {
-		return "_" + name;
-	}
-
-	@Override
-	public String apiFileFolder() {
-		return outputFolder + "/" + apiPackage().replace('.', File.separatorChar);
-	}
-
-	public String modelFileFolder() {
-		return outputFolder + "/" + modelPackage().replace('.', File.separatorChar);
-	}
-
-	@Override
-	public String toVarName(String name) {
-		// replace - with _ e.g. created-at => created_at
-		name = name.replaceAll("-", "_");
-
-		// if it's all uppper case, do nothing
-		if (name.matches("^[A-Z_]*$"))
-			return name;
-
-		// camelize the variable name
-	    // pet_id => PetId
-		name = camelize(name, true);
-
-		// for reserved word or word starting with number, append _
-		if (reservedWords.contains(name) || name.matches("^\\d.*"))
-			name = escapeReservedWord(name);
-
-		return name;
-	}
-
-	@Override
-	public String toParamName(String name) {
-		// should be the same as variable name
-		return toVarName(name);
-	}
-
-	@Override
-	public String toModelName(String name) {
-		// model name cannot use reserved keyword, e.g. return
-		if (reservedWords.contains(name))
-			throw new RuntimeException(name
-					+ " (reserved word) cannot be used as a model name");
-
-		// camelize the model name
-		// phone_number => PhoneNumber
-		return camelize(name);
-	}
-
-	@Override
-	public String toModelFilename(String name) {
-		// should be the same as the model name
-		return toModelName(name);
-	}
-
-	@Override
-	public String getTypeDeclaration(Property p) {
-		if (p instanceof ArrayProperty) {
-			ArrayProperty ap = (ArrayProperty) p;
-			Property inner = ap.getItems();
-			return getSwaggerType(p) + "<" + getTypeDeclaration(inner) + ">";
-		} else if (p instanceof MapProperty) {
-			MapProperty mp = (MapProperty) p;
-			Property inner = mp.getAdditionalProperties();
-
-			return getSwaggerType(p) + "<String, " + getTypeDeclaration(inner)
-					+ ">";
-		}
-		return super.getTypeDeclaration(p);
-	}
-
-	@Override
-	public String getSwaggerType(Property p) {
-		String swaggerType = super.getSwaggerType(p);
-		String type = null;
-		if (typeMapping.containsKey(swaggerType)) {
-			type = typeMapping.get(swaggerType);
-			if (languageSpecificPrimitives.contains(type))
-				return type;
-		} else
-			type = swaggerType;
-		return type;
-	}
-=======
->>>>>>> fe0e43f9
 }