<project xmlns:xsi="http://www.w3.org/2001/XMLSchema-instance" xmlns="http://maven.apache.org/POM/4.0.0"
         xsi:schemaLocation="http://maven.apache.org/POM/4.0.0 http://maven.apache.org/maven-v4_0_0.xsd">
    <parent>
        <groupId>org.openapitools</groupId>
        <artifactId>openapi-generator-project</artifactId>
        <!-- RELEASE_VERSION -->
<<<<<<< HEAD
        <version>4.2.0-SNAPSHOT</version>
=======
        <version>4.1.3</version>
>>>>>>> f955966b
        <!-- /RELEASE_VERSION -->
        <relativePath>../..</relativePath>
    </parent>
    <modelVersion>4.0.0</modelVersion>

    <artifactId>openapi-generator-gradle-plugin-mvn-wrapper</artifactId>
    <packaging>pom</packaging>
    <name>openapi-generator-gradle-plugin (maven wrapper)</name>
    <description>This is a maven wrapper to call gradle during installation phase</description>

    <properties>
        <skipNexusStagingDeployMojo>true</skipNexusStagingDeployMojo>
        <gradleVersion>4.10.2</gradleVersion>
    </properties>

    <pluginRepositories>
        <pluginRepository>
            <id>Gradle Releases</id>
            <name>Gradle Releases repository</name>
            <url>https://repo.gradle.org/gradle/libs-releases-local/</url>
            <releases>
                <enabled>true</enabled>
            </releases>
            <snapshots>
                <enabled>false</enabled>
            </snapshots>
        </pluginRepository>
    </pluginRepositories>

    <dependencies>
        <dependency>
            <groupId>org.openapitools</groupId>
            <artifactId>openapi-generator</artifactId>
            <version>${project.version}</version>
        </dependency>
    </dependencies>

    <build>
        <!-- NOTE: Consider this temporary, as a way to cleanly hook into our pipeline.
            We've discussed moving the entire project to gradle https://github.com/OpenAPITools/openapi-generator/issues/200, which would avoid this fitting. -->
        <pluginManagement>
            <plugins>
                <!-- 1) disable maven install. This wrapper is not needed. (gradle will install a jar and a pom into the local maven repo) -->
                <plugin>
                    <artifactId>maven-install-plugin</artifactId>
                    <configuration>
                        <skip>true</skip>
                    </configuration>
                </plugin>
                <!-- 3) disable maven deploy. This wrapper is not needed. -->
                <plugin>
                    <artifactId>maven-deploy-plugin</artifactId>
                    <configuration>
                        <skip>true</skip>
                    </configuration>
                </plugin>
            </plugins>
        </pluginManagement>

        <plugins>
            <!-- 2) run gradle -->
            <plugin>
                <groupId>org.fortasoft</groupId>
                <artifactId>gradle-maven-plugin</artifactId>
                <version>1.0.8</version>
                <configuration>
                    <gradleVersion>${gradleVersion}</gradleVersion>
                    <args>
                        <arg>-P openApiGeneratorVersion=${project.version}</arg>
                    </args>
                </configuration>
                <executions>
                    <execution>
                        <phase>install</phase>
                        <goals>
                            <!-- goal must be "invoke" -->
                            <goal>invoke</goal>
                        </goals>
                        <configuration>
                            <tasks>
                                <!-- calls "clean assemble install" -->
                                <task>clean</task>
                                <task>assemble</task>
                                <task>publishToMavenLocal</task>
                            </tasks>
                        </configuration>
                    </execution>
                </executions>
                <dependencies>
                    <dependency>
                        <groupId>org.gradle</groupId>
                        <artifactId>gradle-tooling-api</artifactId>
                        <version>${gradleVersion}</version>
                    </dependency>
                </dependencies>
            </plugin>
        </plugins>
    </build>

</project><|MERGE_RESOLUTION|>--- conflicted
+++ resolved
@@ -4,11 +4,7 @@
         <groupId>org.openapitools</groupId>
         <artifactId>openapi-generator-project</artifactId>
         <!-- RELEASE_VERSION -->
-<<<<<<< HEAD
         <version>4.2.0-SNAPSHOT</version>
-=======
-        <version>4.1.3</version>
->>>>>>> f955966b
         <!-- /RELEASE_VERSION -->
         <relativePath>../..</relativePath>
     </parent>
