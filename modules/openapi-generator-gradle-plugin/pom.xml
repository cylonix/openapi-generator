<project xmlns:xsi="http://www.w3.org/2001/XMLSchema-instance" xmlns="http://maven.apache.org/POM/4.0.0"
         xsi:schemaLocation="http://maven.apache.org/POM/4.0.0 http://maven.apache.org/maven-v4_0_0.xsd">
    <parent>
        <groupId>org.openapitools</groupId>
        <artifactId>openapi-generator-project</artifactId>
        <!-- RELEASE_VERSION -->
<<<<<<< HEAD
        <version>5.4.0</version>
=======
        <version>6.0.0-SNAPSHOT</version>
>>>>>>> c8b84c4d
        <!-- /RELEASE_VERSION -->
        <relativePath>../..</relativePath>
    </parent>
    <modelVersion>4.0.0</modelVersion>

    <artifactId>openapi-generator-gradle-plugin-mvn-wrapper</artifactId>
    <packaging>pom</packaging>
    <name>openapi-generator-gradle-plugin (maven wrapper)</name>
    <description>This is a maven wrapper to call gradle during installation phase</description>

    <properties>
        <skipNexusStagingDeployMojo>true</skipNexusStagingDeployMojo>
        <gradleVersion>5.6.4</gradleVersion>
    </properties>

    <pluginRepositories>
        <pluginRepository>
            <id>Gradle Releases</id>
            <name>Gradle Releases repository</name>
            <url>https://repo.gradle.org/gradle/libs-releases-local/</url>
            <releases>
                <enabled>true</enabled>
            </releases>
            <snapshots>
                <enabled>false</enabled>
            </snapshots>
        </pluginRepository>
    </pluginRepositories>

    <dependencies>
        <dependency>
            <groupId>org.openapitools</groupId>
            <artifactId>openapi-generator</artifactId>
            <version>${project.version}</version>
        </dependency>
    </dependencies>

    <build>
        <!-- NOTE: Consider this temporary, as a way to cleanly hook into our pipeline.
            We've discussed moving the entire project to gradle https://github.com/OpenAPITools/openapi-generator/issues/200, which would avoid this fitting. -->
        <pluginManagement>
            <plugins>
                <!-- 1) disable maven install. This wrapper is not needed. (gradle will install a jar and a pom into the local maven repo) -->
                <plugin>
                    <artifactId>maven-install-plugin</artifactId>
                    <configuration>
                        <skip>true</skip>
                    </configuration>
                </plugin>
                <!-- 3) disable maven deploy. This wrapper is not needed. -->
                <plugin>
                    <artifactId>maven-deploy-plugin</artifactId>
                    <configuration>
                        <skip>true</skip>
                    </configuration>
                </plugin>
            </plugins>
        </pluginManagement>

        <plugins>
            <plugin>
                <groupId>org.apache.maven.plugins</groupId>
                <artifactId>maven-checkstyle-plugin</artifactId>
                <configuration>
                    <configLocation>${project.parent.basedir}${file.separator}google_checkstyle.xml</configLocation>
                </configuration>
            </plugin>
            <!-- 2) run gradle -->
            <plugin>
                <groupId>org.fortasoft</groupId>
                <artifactId>gradle-maven-plugin</artifactId>
                <version>1.0.8</version>
                <configuration>
                    <gradleVersion>${gradleVersion}</gradleVersion>
                    <args>
                        <arg>-P openApiGeneratorVersion=${project.version}</arg>
                    </args>
                </configuration>
                <executions>
                    <execution>
                        <phase>install</phase>
                        <goals>
                            <!-- goal must be "invoke" -->
                            <goal>invoke</goal>
                        </goals>
                        <configuration>
                            <tasks>
                                <!-- calls "clean assemble install" -->
                                <task>clean</task>
                                <task>check</task>
                                <task>assemble</task>
                                <task>publishToMavenLocal</task>
                                <task>publishPluginMavenPublicationToMavenLocal</task>
                            </tasks>
                        </configuration>
                    </execution>
                </executions>
                <dependencies>
                    <dependency>
                        <groupId>org.gradle</groupId>
                        <artifactId>gradle-tooling-api</artifactId>
                        <version>5.6.4</version>
                    </dependency>
                </dependencies>
            </plugin>
        </plugins>
    </build>

    <profiles>
        <profile>
            <id>static-analysis</id>
            <build>
                <plugins>
                    <plugin>
                        <groupId>com.github.spotbugs</groupId>
                        <artifactId>spotbugs-maven-plugin</artifactId>
                        <configuration>
                            <excludeFilterFile>${project.parent.basedir}${file.separator}spotbugs-exclude.xml</excludeFilterFile>
                        </configuration>
                    </plugin>
                    <plugin>
                        <groupId>org.apache.maven.plugins</groupId>
                        <artifactId>maven-pmd-plugin</artifactId>
                    </plugin>
                    <plugin>
                        <groupId>se.bjurr.violations</groupId>
                        <artifactId>violations-maven-plugin</artifactId>
                    </plugin>
                </plugins>
            </build>
        </profile>
    </profiles>
</project><|MERGE_RESOLUTION|>--- conflicted
+++ resolved
@@ -4,11 +4,7 @@
         <groupId>org.openapitools</groupId>
         <artifactId>openapi-generator-project</artifactId>
         <!-- RELEASE_VERSION -->
-<<<<<<< HEAD
-        <version>5.4.0</version>
-=======
         <version>6.0.0-SNAPSHOT</version>
->>>>>>> c8b84c4d
         <!-- /RELEASE_VERSION -->
         <relativePath>../..</relativePath>
     </parent>
