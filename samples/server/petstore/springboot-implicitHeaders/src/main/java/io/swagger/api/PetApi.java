package io.swagger.api;

import io.swagger.model.ModelApiResponse;
import io.swagger.model.Pet;
import org.springframework.core.io.Resource;

import io.swagger.annotations.*;
import org.springframework.http.ResponseEntity;
import org.springframework.web.bind.annotation.PathVariable;
import org.springframework.web.bind.annotation.RequestBody;
import org.springframework.web.bind.annotation.RequestHeader;
import org.springframework.web.bind.annotation.RequestMapping;
import org.springframework.web.bind.annotation.RequestMethod;
import org.springframework.web.bind.annotation.RequestParam;
import org.springframework.web.bind.annotation.RequestPart;
import org.springframework.web.multipart.MultipartFile;
import java.io.IOException;

import java.util.List;
import javax.validation.constraints.*;
import javax.validation.Valid;

@Api(value = "pet", description = "the pet API")
public interface PetApi {

    @ApiOperation(value = "Add a new pet to the store", notes = "", response = Void.class, authorizations = {
        @Authorization(value = "petstore_auth", scopes = {
            @AuthorizationScope(scope = "write:pets", description = "modify pets in your account"),
            @AuthorizationScope(scope = "read:pets", description = "read your pets")
            })
    }, tags={ "pet", })
    @ApiResponses(value = { 
        @ApiResponse(code = 405, message = "Invalid input", response = Void.class) })
    @ApiImplicitParams({
    
    })
    @RequestMapping(value = "/pet",
        produces = { "application/xml", "application/json" }, 
        consumes = { "application/json", "application/xml" },
        method = RequestMethod.POST)
<<<<<<< HEAD
    ResponseEntity<Void> addPet(@ApiParam(value = "Pet object that needs to be added to the store" ,required=true )  @Valid @RequestBody Pet body, @RequestHeader("Accept") String accept);
=======
    ResponseEntity<Void> addPet(@ApiParam(value = "Pet object that needs to be added to the store" ,required=true )  @Valid @RequestBody Pet body);
>>>>>>> 7d226054


    @ApiOperation(value = "Deletes a pet", notes = "", response = Void.class, authorizations = {
        @Authorization(value = "petstore_auth", scopes = {
            @AuthorizationScope(scope = "write:pets", description = "modify pets in your account"),
            @AuthorizationScope(scope = "read:pets", description = "read your pets")
            })
    }, tags={ "pet", })
    @ApiResponses(value = { 
        @ApiResponse(code = 400, message = "Invalid pet value", response = Void.class) })
    @ApiImplicitParams({
    @ApiImplicitParam(name = "apiKey", value = "",  dataType = "String", paramType = "header")
    })
    @RequestMapping(value = "/pet/{petId}",
        produces = { "application/xml", "application/json" }, 
        method = RequestMethod.DELETE)
    ResponseEntity<Void> deletePet(@ApiParam(value = "Pet id to delete",required=true ) @PathVariable("petId") Long petId, @RequestHeader("Accept") String accept);


    @ApiOperation(value = "Finds Pets by status", notes = "Multiple status values can be provided with comma separated strings", response = Pet.class, responseContainer = "List", authorizations = {
        @Authorization(value = "petstore_auth", scopes = {
            @AuthorizationScope(scope = "write:pets", description = "modify pets in your account"),
            @AuthorizationScope(scope = "read:pets", description = "read your pets")
            })
    }, tags={ "pet", })
    @ApiResponses(value = { 
        @ApiResponse(code = 200, message = "successful operation", response = Pet.class),
        @ApiResponse(code = 400, message = "Invalid status value", response = Pet.class) })
    @ApiImplicitParams({
    
    })
    @RequestMapping(value = "/pet/findByStatus",
        produces = { "application/xml", "application/json" }, 
        method = RequestMethod.GET)
    ResponseEntity<List<Pet>> findPetsByStatus( @NotNull@ApiParam(value = "Status values that need to be considered for filter", required = true, allowableValues = "available, pending, sold") @RequestParam(value = "status", required = true) List<String> status, @RequestHeader("Accept") String accept) throws IOException;


    @ApiOperation(value = "Finds Pets by tags", notes = "Multiple tags can be provided with comma separated strings. Use tag1, tag2, tag3 for testing.", response = Pet.class, responseContainer = "List", authorizations = {
        @Authorization(value = "petstore_auth", scopes = {
            @AuthorizationScope(scope = "write:pets", description = "modify pets in your account"),
            @AuthorizationScope(scope = "read:pets", description = "read your pets")
            })
    }, tags={ "pet", })
    @ApiResponses(value = { 
        @ApiResponse(code = 200, message = "successful operation", response = Pet.class),
        @ApiResponse(code = 400, message = "Invalid tag value", response = Pet.class) })
    @ApiImplicitParams({
    
    })
    @RequestMapping(value = "/pet/findByTags",
        produces = { "application/xml", "application/json" }, 
        method = RequestMethod.GET)
    ResponseEntity<List<Pet>> findPetsByTags( @NotNull@ApiParam(value = "Tags to filter by", required = true) @RequestParam(value = "tags", required = true) List<String> tags, @RequestHeader("Accept") String accept) throws IOException;


    @ApiOperation(value = "Find pet by ID", notes = "Returns a single pet", response = Pet.class, authorizations = {
        @Authorization(value = "api_key")
    }, tags={ "pet", })
    @ApiResponses(value = { 
        @ApiResponse(code = 200, message = "successful operation", response = Pet.class),
        @ApiResponse(code = 400, message = "Invalid ID supplied", response = Pet.class),
        @ApiResponse(code = 404, message = "Pet not found", response = Pet.class) })
    @ApiImplicitParams({
    
    })
    @RequestMapping(value = "/pet/{petId}",
        produces = { "application/xml", "application/json" }, 
        method = RequestMethod.GET)
    ResponseEntity<Pet> getPetById(@ApiParam(value = "ID of pet to return",required=true ) @PathVariable("petId") Long petId, @RequestHeader("Accept") String accept) throws IOException;


    @ApiOperation(value = "Update an existing pet", notes = "", response = Void.class, authorizations = {
        @Authorization(value = "petstore_auth", scopes = {
            @AuthorizationScope(scope = "write:pets", description = "modify pets in your account"),
            @AuthorizationScope(scope = "read:pets", description = "read your pets")
            })
    }, tags={ "pet", })
    @ApiResponses(value = { 
        @ApiResponse(code = 400, message = "Invalid ID supplied", response = Void.class),
        @ApiResponse(code = 404, message = "Pet not found", response = Void.class),
        @ApiResponse(code = 405, message = "Validation exception", response = Void.class) })
    @ApiImplicitParams({
    
    })
    @RequestMapping(value = "/pet",
        produces = { "application/xml", "application/json" }, 
        consumes = { "application/json", "application/xml" },
        method = RequestMethod.PUT)
<<<<<<< HEAD
    ResponseEntity<Void> updatePet(@ApiParam(value = "Pet object that needs to be added to the store" ,required=true )  @Valid @RequestBody Pet body, @RequestHeader("Accept") String accept);
=======
    ResponseEntity<Void> updatePet(@ApiParam(value = "Pet object that needs to be added to the store" ,required=true )  @Valid @RequestBody Pet body);
>>>>>>> 7d226054


    @ApiOperation(value = "Updates a pet in the store with form data", notes = "", response = Void.class, authorizations = {
        @Authorization(value = "petstore_auth", scopes = {
            @AuthorizationScope(scope = "write:pets", description = "modify pets in your account"),
            @AuthorizationScope(scope = "read:pets", description = "read your pets")
            })
    }, tags={ "pet", })
    @ApiResponses(value = { 
        @ApiResponse(code = 405, message = "Invalid input", response = Void.class) })
    @ApiImplicitParams({
    
    })
    @RequestMapping(value = "/pet/{petId}",
        produces = { "application/xml", "application/json" }, 
        consumes = { "application/x-www-form-urlencoded" },
        method = RequestMethod.POST)
    ResponseEntity<Void> updatePetWithForm(@ApiParam(value = "ID of pet that needs to be updated",required=true ) @PathVariable("petId") Long petId,@ApiParam(value = "Updated name of the pet") @RequestPart(value="name", required=false)  String name,@ApiParam(value = "Updated status of the pet") @RequestPart(value="status", required=false)  String status, @RequestHeader("Accept") String accept);


    @ApiOperation(value = "uploads an image", notes = "", response = ModelApiResponse.class, authorizations = {
        @Authorization(value = "petstore_auth", scopes = {
            @AuthorizationScope(scope = "write:pets", description = "modify pets in your account"),
            @AuthorizationScope(scope = "read:pets", description = "read your pets")
            })
    }, tags={ "pet", })
    @ApiResponses(value = { 
        @ApiResponse(code = 200, message = "successful operation", response = ModelApiResponse.class) })
    @ApiImplicitParams({
    
    })
    @RequestMapping(value = "/pet/{petId}/uploadImage",
        produces = { "application/json" }, 
        consumes = { "multipart/form-data" },
        method = RequestMethod.POST)
    ResponseEntity<ModelApiResponse> uploadFile(@ApiParam(value = "ID of pet to update",required=true ) @PathVariable("petId") Long petId,@ApiParam(value = "Additional data to pass to server") @RequestPart(value="additionalMetadata", required=false)  String additionalMetadata,@ApiParam(value = "file detail") @RequestPart("file") MultipartFile file, @RequestHeader("Accept") String accept) throws IOException;

}<|MERGE_RESOLUTION|>--- conflicted
+++ resolved
@@ -14,7 +14,6 @@
 import org.springframework.web.bind.annotation.RequestParam;
 import org.springframework.web.bind.annotation.RequestPart;
 import org.springframework.web.multipart.MultipartFile;
-import java.io.IOException;
 
 import java.util.List;
 import javax.validation.constraints.*;
@@ -38,11 +37,7 @@
         produces = { "application/xml", "application/json" }, 
         consumes = { "application/json", "application/xml" },
         method = RequestMethod.POST)
-<<<<<<< HEAD
-    ResponseEntity<Void> addPet(@ApiParam(value = "Pet object that needs to be added to the store" ,required=true )  @Valid @RequestBody Pet body, @RequestHeader("Accept") String accept);
-=======
     ResponseEntity<Void> addPet(@ApiParam(value = "Pet object that needs to be added to the store" ,required=true )  @Valid @RequestBody Pet body);
->>>>>>> 7d226054
 
 
     @ApiOperation(value = "Deletes a pet", notes = "", response = Void.class, authorizations = {
@@ -59,7 +54,7 @@
     @RequestMapping(value = "/pet/{petId}",
         produces = { "application/xml", "application/json" }, 
         method = RequestMethod.DELETE)
-    ResponseEntity<Void> deletePet(@ApiParam(value = "Pet id to delete",required=true ) @PathVariable("petId") Long petId, @RequestHeader("Accept") String accept);
+    ResponseEntity<Void> deletePet(@ApiParam(value = "Pet id to delete",required=true ) @PathVariable("petId") Long petId);
 
 
     @ApiOperation(value = "Finds Pets by status", notes = "Multiple status values can be provided with comma separated strings", response = Pet.class, responseContainer = "List", authorizations = {
@@ -77,7 +72,7 @@
     @RequestMapping(value = "/pet/findByStatus",
         produces = { "application/xml", "application/json" }, 
         method = RequestMethod.GET)
-    ResponseEntity<List<Pet>> findPetsByStatus( @NotNull@ApiParam(value = "Status values that need to be considered for filter", required = true, allowableValues = "available, pending, sold") @RequestParam(value = "status", required = true) List<String> status, @RequestHeader("Accept") String accept) throws IOException;
+    ResponseEntity<List<Pet>> findPetsByStatus( @NotNull@ApiParam(value = "Status values that need to be considered for filter", required = true, allowableValues = "available, pending, sold") @RequestParam(value = "status", required = true) List<String> status);
 
 
     @ApiOperation(value = "Finds Pets by tags", notes = "Multiple tags can be provided with comma separated strings. Use tag1, tag2, tag3 for testing.", response = Pet.class, responseContainer = "List", authorizations = {
@@ -95,7 +90,7 @@
     @RequestMapping(value = "/pet/findByTags",
         produces = { "application/xml", "application/json" }, 
         method = RequestMethod.GET)
-    ResponseEntity<List<Pet>> findPetsByTags( @NotNull@ApiParam(value = "Tags to filter by", required = true) @RequestParam(value = "tags", required = true) List<String> tags, @RequestHeader("Accept") String accept) throws IOException;
+    ResponseEntity<List<Pet>> findPetsByTags( @NotNull@ApiParam(value = "Tags to filter by", required = true) @RequestParam(value = "tags", required = true) List<String> tags);
 
 
     @ApiOperation(value = "Find pet by ID", notes = "Returns a single pet", response = Pet.class, authorizations = {
@@ -111,7 +106,7 @@
     @RequestMapping(value = "/pet/{petId}",
         produces = { "application/xml", "application/json" }, 
         method = RequestMethod.GET)
-    ResponseEntity<Pet> getPetById(@ApiParam(value = "ID of pet to return",required=true ) @PathVariable("petId") Long petId, @RequestHeader("Accept") String accept) throws IOException;
+    ResponseEntity<Pet> getPetById(@ApiParam(value = "ID of pet to return",required=true ) @PathVariable("petId") Long petId);
 
 
     @ApiOperation(value = "Update an existing pet", notes = "", response = Void.class, authorizations = {
@@ -131,11 +126,7 @@
         produces = { "application/xml", "application/json" }, 
         consumes = { "application/json", "application/xml" },
         method = RequestMethod.PUT)
-<<<<<<< HEAD
-    ResponseEntity<Void> updatePet(@ApiParam(value = "Pet object that needs to be added to the store" ,required=true )  @Valid @RequestBody Pet body, @RequestHeader("Accept") String accept);
-=======
     ResponseEntity<Void> updatePet(@ApiParam(value = "Pet object that needs to be added to the store" ,required=true )  @Valid @RequestBody Pet body);
->>>>>>> 7d226054
 
 
     @ApiOperation(value = "Updates a pet in the store with form data", notes = "", response = Void.class, authorizations = {
@@ -153,7 +144,7 @@
         produces = { "application/xml", "application/json" }, 
         consumes = { "application/x-www-form-urlencoded" },
         method = RequestMethod.POST)
-    ResponseEntity<Void> updatePetWithForm(@ApiParam(value = "ID of pet that needs to be updated",required=true ) @PathVariable("petId") Long petId,@ApiParam(value = "Updated name of the pet") @RequestPart(value="name", required=false)  String name,@ApiParam(value = "Updated status of the pet") @RequestPart(value="status", required=false)  String status, @RequestHeader("Accept") String accept);
+    ResponseEntity<Void> updatePetWithForm(@ApiParam(value = "ID of pet that needs to be updated",required=true ) @PathVariable("petId") Long petId,@ApiParam(value = "Updated name of the pet") @RequestPart(value="name", required=false)  String name,@ApiParam(value = "Updated status of the pet") @RequestPart(value="status", required=false)  String status);
 
 
     @ApiOperation(value = "uploads an image", notes = "", response = ModelApiResponse.class, authorizations = {
@@ -171,6 +162,6 @@
         produces = { "application/json" }, 
         consumes = { "multipart/form-data" },
         method = RequestMethod.POST)
-    ResponseEntity<ModelApiResponse> uploadFile(@ApiParam(value = "ID of pet to update",required=true ) @PathVariable("petId") Long petId,@ApiParam(value = "Additional data to pass to server") @RequestPart(value="additionalMetadata", required=false)  String additionalMetadata,@ApiParam(value = "file detail") @RequestPart("file") MultipartFile file, @RequestHeader("Accept") String accept) throws IOException;
+    ResponseEntity<ModelApiResponse> uploadFile(@ApiParam(value = "ID of pet to update",required=true ) @PathVariable("petId") Long petId,@ApiParam(value = "Additional data to pass to server") @RequestPart(value="additionalMetadata", required=false)  String additionalMetadata,@ApiParam(value = "file detail") @RequestPart("file") MultipartFile file);
 
 }