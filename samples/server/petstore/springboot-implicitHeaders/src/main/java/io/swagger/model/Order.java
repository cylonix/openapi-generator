package io.swagger.model;

import java.util.Objects;
import com.fasterxml.jackson.annotation.JsonProperty;
import com.fasterxml.jackson.annotation.JsonCreator;
import com.fasterxml.jackson.annotation.JsonValue;
import io.swagger.annotations.ApiModel;
import io.swagger.annotations.ApiModelProperty;
<<<<<<< HEAD
import org.threeten.bp.OffsetDateTime;
=======
import org.joda.time.DateTime;
import javax.validation.Valid;
>>>>>>> a6b7f60a
import javax.validation.constraints.*;

/**
 * Order
 */

public class Order   {
  @JsonProperty("id")
  private Long id = null;

  @JsonProperty("petId")
  private Long petId = null;

  @JsonProperty("quantity")
  private Integer quantity = null;

  @JsonProperty("shipDate")
  private OffsetDateTime shipDate = null;

  /**
   * Order Status
   */
  public enum StatusEnum {
    PLACED("placed"),
    
    APPROVED("approved"),
    
    DELIVERED("delivered");

    private String value;

    StatusEnum(String value) {
      this.value = value;
    }

    @Override
    @JsonValue
    public String toString() {
      return String.valueOf(value);
    }

    @JsonCreator
    public static StatusEnum fromValue(String text) {
      for (StatusEnum b : StatusEnum.values()) {
        if (String.valueOf(b.value).equals(text)) {
          return b;
        }
      }
      return null;
    }
  }

  @JsonProperty("status")
  private StatusEnum status = null;

  @JsonProperty("complete")
  private Boolean complete = false;

  public Order id(Long id) {
    this.id = id;
    return this;
  }

   /**
   * Get id
   * @return id
  **/
  @ApiModelProperty(value = "")


  public Long getId() {
    return id;
  }

  public void setId(Long id) {
    this.id = id;
  }

  public Order petId(Long petId) {
    this.petId = petId;
    return this;
  }

   /**
   * Get petId
   * @return petId
  **/
  @ApiModelProperty(value = "")


  public Long getPetId() {
    return petId;
  }

  public void setPetId(Long petId) {
    this.petId = petId;
  }

  public Order quantity(Integer quantity) {
    this.quantity = quantity;
    return this;
  }

   /**
   * Get quantity
   * @return quantity
  **/
  @ApiModelProperty(value = "")


  public Integer getQuantity() {
    return quantity;
  }

  public void setQuantity(Integer quantity) {
    this.quantity = quantity;
  }

  public Order shipDate(OffsetDateTime shipDate) {
    this.shipDate = shipDate;
    return this;
  }

   /**
   * Get shipDate
   * @return shipDate
  **/
  @ApiModelProperty(value = "")
<<<<<<< HEAD
  public OffsetDateTime getShipDate() {
=======

  @Valid

  public DateTime getShipDate() {
>>>>>>> a6b7f60a
    return shipDate;
  }

  public void setShipDate(OffsetDateTime shipDate) {
    this.shipDate = shipDate;
  }

  public Order status(StatusEnum status) {
    this.status = status;
    return this;
  }

   /**
   * Order Status
   * @return status
  **/
  @ApiModelProperty(value = "Order Status")


  public StatusEnum getStatus() {
    return status;
  }

  public void setStatus(StatusEnum status) {
    this.status = status;
  }

  public Order complete(Boolean complete) {
    this.complete = complete;
    return this;
  }

   /**
   * Get complete
   * @return complete
  **/
  @ApiModelProperty(value = "")


  public Boolean getComplete() {
    return complete;
  }

  public void setComplete(Boolean complete) {
    this.complete = complete;
  }


  @Override
  public boolean equals(java.lang.Object o) {
    if (this == o) {
      return true;
    }
    if (o == null || getClass() != o.getClass()) {
      return false;
    }
    Order order = (Order) o;
    return Objects.equals(this.id, order.id) &&
        Objects.equals(this.petId, order.petId) &&
        Objects.equals(this.quantity, order.quantity) &&
        Objects.equals(this.shipDate, order.shipDate) &&
        Objects.equals(this.status, order.status) &&
        Objects.equals(this.complete, order.complete);
  }

  @Override
  public int hashCode() {
    return Objects.hash(id, petId, quantity, shipDate, status, complete);
  }

  @Override
  public String toString() {
    StringBuilder sb = new StringBuilder();
    sb.append("class Order {\n");
    
    sb.append("    id: ").append(toIndentedString(id)).append("\n");
    sb.append("    petId: ").append(toIndentedString(petId)).append("\n");
    sb.append("    quantity: ").append(toIndentedString(quantity)).append("\n");
    sb.append("    shipDate: ").append(toIndentedString(shipDate)).append("\n");
    sb.append("    status: ").append(toIndentedString(status)).append("\n");
    sb.append("    complete: ").append(toIndentedString(complete)).append("\n");
    sb.append("}");
    return sb.toString();
  }

  /**
   * Convert the given object to string with each line indented by 4 spaces
   * (except the first line).
   */
  private String toIndentedString(java.lang.Object o) {
    if (o == null) {
      return "null";
    }
    return o.toString().replace("\n", "\n    ");
  }
}
<|MERGE_RESOLUTION|>--- conflicted
+++ resolved
@@ -6,12 +6,8 @@
 import com.fasterxml.jackson.annotation.JsonValue;
 import io.swagger.annotations.ApiModel;
 import io.swagger.annotations.ApiModelProperty;
-<<<<<<< HEAD
 import org.threeten.bp.OffsetDateTime;
-=======
-import org.joda.time.DateTime;
 import javax.validation.Valid;
->>>>>>> a6b7f60a
 import javax.validation.constraints.*;
 
 /**
@@ -140,14 +136,10 @@
    * @return shipDate
   **/
   @ApiModelProperty(value = "")
-<<<<<<< HEAD
+
+  @Valid
+
   public OffsetDateTime getShipDate() {
-=======
-
-  @Valid
-
-  public DateTime getShipDate() {
->>>>>>> a6b7f60a
     return shipDate;
   }
 
