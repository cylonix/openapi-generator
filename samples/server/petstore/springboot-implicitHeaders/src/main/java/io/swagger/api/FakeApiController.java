--- conflicted
+++ resolved
@@ -2,14 +2,9 @@
 
 import java.math.BigDecimal;
 import io.swagger.model.Client;
-<<<<<<< HEAD
 import org.threeten.bp.LocalDate;
 import org.threeten.bp.OffsetDateTime;
-=======
-import org.joda.time.DateTime;
-import org.joda.time.LocalDate;
 import io.swagger.model.OuterComposite;
->>>>>>> a6b7f60a
 
 import io.swagger.annotations.*;
 
@@ -24,37 +19,71 @@
 import org.springframework.web.multipart.MultipartFile;
 
 import java.util.List;
-
+import com.fasterxml.jackson.databind.ObjectMapper;
+import java.io.IOException;
 import javax.validation.constraints.*;
 import javax.validation.Valid;
 
 @Controller
 public class FakeApiController implements FakeApi {
+    private final ObjectMapper objectMapper;
 
+    public FakeApiController(ObjectMapper objectMapper) {
+        this.objectMapper = objectMapper;
+    }
 
+    public ResponseEntity<Boolean> fakeOuterBooleanSerialize(@ApiParam(value = "Input boolean as post body"  )  @Valid @RequestBody Boolean body,
+        @RequestHeader(value = "Accept", required = false) String accept) throws IOException {
+        // do some magic!
 
-    public ResponseEntity<Boolean> fakeOuterBooleanSerialize(@ApiParam(value = "Input boolean as post body"  )  @Valid @RequestBody Boolean body) {
-        // do some magic!
+        if (accept != null && accept.contains("application/json")) {
+            return new ResponseEntity<Boolean>(objectMapper.readValue("{ }", Boolean.class), HttpStatus.OK);
+        }
+
         return new ResponseEntity<Boolean>(HttpStatus.OK);
     }
 
-    public ResponseEntity<OuterComposite> fakeOuterCompositeSerialize(@ApiParam(value = "Input composite as post body"  )  @Valid @RequestBody OuterComposite body) {
+    public ResponseEntity<OuterComposite> fakeOuterCompositeSerialize(@ApiParam(value = "Input composite as post body"  )  @Valid @RequestBody OuterComposite body,
+        @RequestHeader(value = "Accept", required = false) String accept) throws IOException {
         // do some magic!
+
+        if (accept != null && accept.contains("application/json")) {
+            return new ResponseEntity<OuterComposite>(objectMapper.readValue("{  \"my_string\" : { },  \"my_number\" : { },  \"my_boolean\" : { }}", OuterComposite.class), HttpStatus.OK);
+        }
+
         return new ResponseEntity<OuterComposite>(HttpStatus.OK);
     }
 
-    public ResponseEntity<BigDecimal> fakeOuterNumberSerialize(@ApiParam(value = "Input number as post body"  )  @Valid @RequestBody BigDecimal body) {
+    public ResponseEntity<BigDecimal> fakeOuterNumberSerialize(@ApiParam(value = "Input number as post body"  )  @Valid @RequestBody BigDecimal body,
+        @RequestHeader(value = "Accept", required = false) String accept) throws IOException {
         // do some magic!
+
+        if (accept != null && accept.contains("application/json")) {
+            return new ResponseEntity<BigDecimal>(objectMapper.readValue("{ }", BigDecimal.class), HttpStatus.OK);
+        }
+
         return new ResponseEntity<BigDecimal>(HttpStatus.OK);
     }
 
-    public ResponseEntity<String> fakeOuterStringSerialize(@ApiParam(value = "Input string as post body"  )  @Valid @RequestBody String body) {
+    public ResponseEntity<String> fakeOuterStringSerialize(@ApiParam(value = "Input string as post body"  )  @Valid @RequestBody String body,
+        @RequestHeader(value = "Accept", required = false) String accept) throws IOException {
         // do some magic!
+
+        if (accept != null && accept.contains("application/json")) {
+            return new ResponseEntity<String>(objectMapper.readValue("{ }", String.class), HttpStatus.OK);
+        }
+
         return new ResponseEntity<String>(HttpStatus.OK);
     }
 
-    public ResponseEntity<Client> testClientModel(@ApiParam(value = "client model" ,required=true )  @Valid @RequestBody Client body) {
+    public ResponseEntity<Client> testClientModel(@ApiParam(value = "client model" ,required=true )  @Valid @RequestBody Client body,
+        @RequestHeader(value = "Accept", required = false) String accept) throws IOException {
         // do some magic!
+
+        if (accept != null && accept.contains("application/json")) {
+            return new ResponseEntity<Client>(objectMapper.readValue("{  \"client\" : \"aeiou\"}", Client.class), HttpStatus.OK);
+        }
+
         return new ResponseEntity<Client>(HttpStatus.OK);
     }
 
@@ -69,9 +98,10 @@
         @ApiParam(value = "None") @RequestPart(value="string", required=false)  String string,
         @ApiParam(value = "None") @RequestPart(value="binary", required=false)  byte[] binary,
         @ApiParam(value = "None") @RequestPart(value="date", required=false)  LocalDate date,
-        @ApiParam(value = "None") @RequestPart(value="dateTime", required=false)  DateTime dateTime,
+        @ApiParam(value = "None") @RequestPart(value="dateTime", required=false)  OffsetDateTime dateTime,
         @ApiParam(value = "None") @RequestPart(value="password", required=false)  String password,
-        @ApiParam(value = "None") @RequestPart(value="callback", required=false)  String paramCallback) {
+        @ApiParam(value = "None") @RequestPart(value="callback", required=false)  String paramCallback,
+        @RequestHeader(value = "Accept", required = false) String accept) {
         // do some magic!
         return new ResponseEntity<Void>(HttpStatus.OK);
     }
@@ -81,7 +111,8 @@
         @ApiParam(value = "Query parameter enum test (string array)", allowableValues = ">, $") @RequestParam(value = "enum_query_string_array", required = false) List<String> enumQueryStringArray,
         @ApiParam(value = "Query parameter enum test (string)", allowableValues = "_abc, -efg, (xyz)", defaultValue = "-efg") @RequestParam(value = "enum_query_string", required = false, defaultValue="-efg") String enumQueryString,
         @ApiParam(value = "Query parameter enum test (double)", allowableValues = "1, -2") @RequestParam(value = "enum_query_integer", required = false) Integer enumQueryInteger,
-        @ApiParam(value = "Query parameter enum test (double)", allowableValues="1.1, -1.2") @RequestPart(value="enum_query_double", required=false)  Double enumQueryDouble) {
+        @ApiParam(value = "Query parameter enum test (double)", allowableValues="1.1, -1.2") @RequestPart(value="enum_query_double", required=false)  Double enumQueryDouble,
+        @RequestHeader(value = "Accept", required = false) String accept) {
         // do some magic!
         return new ResponseEntity<Void>(HttpStatus.OK);
     }
