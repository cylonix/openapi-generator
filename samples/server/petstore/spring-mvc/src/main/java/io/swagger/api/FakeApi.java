package io.swagger.api;

import java.math.BigDecimal;
import io.swagger.model.Client;
import org.threeten.bp.LocalDate;
import org.threeten.bp.OffsetDateTime;

import io.swagger.annotations.*;
import org.springframework.http.ResponseEntity;
import org.springframework.web.bind.annotation.PathVariable;
import org.springframework.web.bind.annotation.RequestBody;
import org.springframework.web.bind.annotation.RequestHeader;
import org.springframework.web.bind.annotation.RequestMapping;
import org.springframework.web.bind.annotation.RequestMethod;
import org.springframework.web.bind.annotation.RequestParam;
import org.springframework.web.bind.annotation.RequestPart;
import org.springframework.web.multipart.MultipartFile;

import java.util.List;
import javax.validation.constraints.*;

@Api(value = "fake", description = "the fake API")
public interface FakeApi {

    @ApiOperation(value = "To test \"client\" model", notes = "To test \"client\" model", response = Client.class, tags={ "fake", })
    @ApiResponses(value = { 
        @ApiResponse(code = 200, message = "successful operation", response = Client.class) })
    
    @RequestMapping(value = "/fake",
        produces = { "application/json" }, 
        consumes = { "application/json" },
        method = RequestMethod.PATCH)
    ResponseEntity<Client> testClientModel(@ApiParam(value = "client model" ,required=true ) @RequestBody Client body);


    @ApiOperation(value = "Fake endpoint for testing various parameters 假端點 偽のエンドポイント 가짜 엔드 포인트 ", notes = "Fake endpoint for testing various parameters 假端點 偽のエンドポイント 가짜 엔드 포인트 ", response = Void.class, authorizations = {
        @Authorization(value = "http_basic_test")
    }, tags={ "fake", })
    @ApiResponses(value = { 
        @ApiResponse(code = 400, message = "Invalid username supplied", response = Void.class),
        @ApiResponse(code = 404, message = "User not found", response = Void.class) })
    
    @RequestMapping(value = "/fake",
        produces = { "application/xml; charset=utf-8", "application/json; charset=utf-8" }, 
        consumes = { "application/xml; charset=utf-8", "application/json; charset=utf-8" },
        method = RequestMethod.POST)
<<<<<<< HEAD
    ResponseEntity<Void> testEndpointParameters(@ApiParam(value = "None", required=true ) @RequestPart(value="number", required=true)  BigDecimal number,
        @ApiParam(value = "None", required=true ) @RequestPart(value="_double", required=true)  Double _double,
        @ApiParam(value = "None", required=true ) @RequestPart(value="patternWithoutDelimiter", required=true)  String patternWithoutDelimiter,
        @ApiParam(value = "None", required=true ) @RequestPart(value="_byte", required=true)  byte[] _byte,
        @ApiParam(value = "None" ) @RequestPart(value="integer", required=false)  Integer integer,
        @ApiParam(value = "None" ) @RequestPart(value="int32", required=false)  Integer int32,
        @ApiParam(value = "None" ) @RequestPart(value="int64", required=false)  Long int64,
        @ApiParam(value = "None" ) @RequestPart(value="_float", required=false)  Float _float,
        @ApiParam(value = "None" ) @RequestPart(value="string", required=false)  String string,
        @ApiParam(value = "None" ) @RequestPart(value="binary", required=false)  byte[] binary,
        @ApiParam(value = "None" ) @RequestPart(value="date", required=false)  LocalDate date,
        @ApiParam(value = "None" ) @RequestPart(value="dateTime", required=false)  OffsetDateTime dateTime,
        @ApiParam(value = "None" ) @RequestPart(value="password", required=false)  String password,
        @ApiParam(value = "None" ) @RequestPart(value="paramCallback", required=false)  String paramCallback);
=======
    ResponseEntity<Void> testEndpointParameters(@ApiParam(value = "None", required=true ) @RequestPart(value="number", required=true)  BigDecimal number,@ApiParam(value = "None", required=true ) @RequestPart(value="double", required=true)  Double _double,@ApiParam(value = "None", required=true ) @RequestPart(value="pattern_without_delimiter", required=true)  String patternWithoutDelimiter,@ApiParam(value = "None", required=true ) @RequestPart(value="byte", required=true)  byte[] _byte,@ApiParam(value = "None" ) @RequestPart(value="integer", required=false)  Integer integer,@ApiParam(value = "None" ) @RequestPart(value="int32", required=false)  Integer int32,@ApiParam(value = "None" ) @RequestPart(value="int64", required=false)  Long int64,@ApiParam(value = "None" ) @RequestPart(value="float", required=false)  Float _float,@ApiParam(value = "None" ) @RequestPart(value="string", required=false)  String string,@ApiParam(value = "None" ) @RequestPart(value="binary", required=false)  byte[] binary,@ApiParam(value = "None" ) @RequestPart(value="date", required=false)  LocalDate date,@ApiParam(value = "None" ) @RequestPart(value="dateTime", required=false)  DateTime dateTime,@ApiParam(value = "None" ) @RequestPart(value="password", required=false)  String password,@ApiParam(value = "None" ) @RequestPart(value="callback", required=false)  String paramCallback);
>>>>>>> b5be3f4a


    @ApiOperation(value = "To test enum parameters", notes = "To test enum parameters", response = Void.class, tags={ "fake", })
    @ApiResponses(value = { 
        @ApiResponse(code = 400, message = "Invalid request", response = Void.class),
        @ApiResponse(code = 404, message = "Not found", response = Void.class) })
    
    @RequestMapping(value = "/fake",
        produces = { "*/*" }, 
        consumes = { "*/*" },
        method = RequestMethod.GET)
    ResponseEntity<Void> testEnumParameters(@ApiParam(value = "Form parameter enum test (string array)" , allowableValues="GREATER_THAN, DOLLAR") @RequestPart(value="enum_form_string_array", required=false)  List<String> enumFormStringArray,@ApiParam(value = "Form parameter enum test (string)" , allowableValues="_ABC, _EFG, _XYZ_", defaultValue="-efg") @RequestPart(value="enum_form_string", required=false)  String enumFormString,@ApiParam(value = "Header parameter enum test (string array)"  , allowableValues="GREATER_THAN, DOLLAR") @RequestHeader(value="enum_header_string_array", required=false) List<String> enumHeaderStringArray,@ApiParam(value = "Header parameter enum test (string)"  , allowableValues="_ABC, _EFG, _XYZ_", defaultValue="-efg") @RequestHeader(value="enum_header_string", required=false) String enumHeaderString, @ApiParam(value = "Query parameter enum test (string array)", allowableValues = "GREATER_THAN, DOLLAR") @RequestParam(value = "enum_query_string_array", required = false) List<String> enumQueryStringArray, @ApiParam(value = "Query parameter enum test (string)", allowableValues = "_ABC, _EFG, _XYZ_", defaultValue = "-efg") @RequestParam(value = "enum_query_string", required = false, defaultValue="-efg") String enumQueryString, @ApiParam(value = "Query parameter enum test (double)") @RequestParam(value = "enum_query_integer", required = false) Integer enumQueryInteger,@ApiParam(value = "Query parameter enum test (double)" ) @RequestPart(value="enum_query_double", required=false)  Double enumQueryDouble);

}<|MERGE_RESOLUTION|>--- conflicted
+++ resolved
@@ -44,24 +44,7 @@
         produces = { "application/xml; charset=utf-8", "application/json; charset=utf-8" }, 
         consumes = { "application/xml; charset=utf-8", "application/json; charset=utf-8" },
         method = RequestMethod.POST)
-<<<<<<< HEAD
-    ResponseEntity<Void> testEndpointParameters(@ApiParam(value = "None", required=true ) @RequestPart(value="number", required=true)  BigDecimal number,
-        @ApiParam(value = "None", required=true ) @RequestPart(value="_double", required=true)  Double _double,
-        @ApiParam(value = "None", required=true ) @RequestPart(value="patternWithoutDelimiter", required=true)  String patternWithoutDelimiter,
-        @ApiParam(value = "None", required=true ) @RequestPart(value="_byte", required=true)  byte[] _byte,
-        @ApiParam(value = "None" ) @RequestPart(value="integer", required=false)  Integer integer,
-        @ApiParam(value = "None" ) @RequestPart(value="int32", required=false)  Integer int32,
-        @ApiParam(value = "None" ) @RequestPart(value="int64", required=false)  Long int64,
-        @ApiParam(value = "None" ) @RequestPart(value="_float", required=false)  Float _float,
-        @ApiParam(value = "None" ) @RequestPart(value="string", required=false)  String string,
-        @ApiParam(value = "None" ) @RequestPart(value="binary", required=false)  byte[] binary,
-        @ApiParam(value = "None" ) @RequestPart(value="date", required=false)  LocalDate date,
-        @ApiParam(value = "None" ) @RequestPart(value="dateTime", required=false)  OffsetDateTime dateTime,
-        @ApiParam(value = "None" ) @RequestPart(value="password", required=false)  String password,
-        @ApiParam(value = "None" ) @RequestPart(value="paramCallback", required=false)  String paramCallback);
-=======
-    ResponseEntity<Void> testEndpointParameters(@ApiParam(value = "None", required=true ) @RequestPart(value="number", required=true)  BigDecimal number,@ApiParam(value = "None", required=true ) @RequestPart(value="double", required=true)  Double _double,@ApiParam(value = "None", required=true ) @RequestPart(value="pattern_without_delimiter", required=true)  String patternWithoutDelimiter,@ApiParam(value = "None", required=true ) @RequestPart(value="byte", required=true)  byte[] _byte,@ApiParam(value = "None" ) @RequestPart(value="integer", required=false)  Integer integer,@ApiParam(value = "None" ) @RequestPart(value="int32", required=false)  Integer int32,@ApiParam(value = "None" ) @RequestPart(value="int64", required=false)  Long int64,@ApiParam(value = "None" ) @RequestPart(value="float", required=false)  Float _float,@ApiParam(value = "None" ) @RequestPart(value="string", required=false)  String string,@ApiParam(value = "None" ) @RequestPart(value="binary", required=false)  byte[] binary,@ApiParam(value = "None" ) @RequestPart(value="date", required=false)  LocalDate date,@ApiParam(value = "None" ) @RequestPart(value="dateTime", required=false)  DateTime dateTime,@ApiParam(value = "None" ) @RequestPart(value="password", required=false)  String password,@ApiParam(value = "None" ) @RequestPart(value="callback", required=false)  String paramCallback);
->>>>>>> b5be3f4a
+    ResponseEntity<Void> testEndpointParameters(@ApiParam(value = "None", required=true ) @RequestPart(value="number", required=true)  BigDecimal number,@ApiParam(value = "None", required=true ) @RequestPart(value="double", required=true)  Double _double,@ApiParam(value = "None", required=true ) @RequestPart(value="pattern_without_delimiter", required=true)  String patternWithoutDelimiter,@ApiParam(value = "None", required=true ) @RequestPart(value="byte", required=true)  byte[] _byte,@ApiParam(value = "None" ) @RequestPart(value="integer", required=false)  Integer integer,@ApiParam(value = "None" ) @RequestPart(value="int32", required=false)  Integer int32,@ApiParam(value = "None" ) @RequestPart(value="int64", required=false)  Long int64,@ApiParam(value = "None" ) @RequestPart(value="float", required=false)  Float _float,@ApiParam(value = "None" ) @RequestPart(value="string", required=false)  String string,@ApiParam(value = "None" ) @RequestPart(value="binary", required=false)  byte[] binary,@ApiParam(value = "None" ) @RequestPart(value="date", required=false)  LocalDate date,@ApiParam(value = "None" ) @RequestPart(value="dateTime", required=false)  OffsetDateTime dateTime,@ApiParam(value = "None" ) @RequestPart(value="password", required=false)  String password,@ApiParam(value = "None" ) @RequestPart(value="callback", required=false)  String paramCallback);
 
 
     @ApiOperation(value = "To test enum parameters", notes = "To test enum parameters", response = Void.class, tags={ "fake", })
