/**
 * NOTE: This class is auto generated by the swagger code generator program (2.3.0-SNAPSHOT).
 * https://github.com/swagger-api/swagger-codegen
 * Do not edit the class manually.
 */
package io.swagger.api;

import io.swagger.model.ModelApiResponse;
import io.swagger.model.Pet;
import org.springframework.core.io.Resource;

import io.swagger.annotations.*;
import org.springframework.http.ResponseEntity;
import org.springframework.web.bind.annotation.PathVariable;
import org.springframework.web.bind.annotation.RequestBody;
import org.springframework.web.bind.annotation.RequestHeader;
import org.springframework.web.bind.annotation.RequestMapping;
import org.springframework.web.bind.annotation.RequestMethod;
import org.springframework.web.bind.annotation.RequestParam;
import org.springframework.web.bind.annotation.RequestPart;
import org.springframework.web.multipart.MultipartFile;
import java.io.IOException;

import java.util.List;
import javax.validation.constraints.*;
import javax.validation.Valid;

@Api(value = "pet", description = "the pet API")
public interface PetApi {

    @ApiOperation(value = "Add a new pet to the store", notes = "", response = Void.class, authorizations = {
        @Authorization(value = "petstore_auth", scopes = {
            @AuthorizationScope(scope = "write:pets", description = "modify pets in your account"),
            @AuthorizationScope(scope = "read:pets", description = "read your pets")
            })
    }, tags={ "pet", })
    @ApiResponses(value = { 
        @ApiResponse(code = 405, message = "Invalid input") })
    @RequestMapping(value = "/pet",
        produces = { "application/xml", "application/json" }, 
        consumes = { "application/json", "application/xml" },
        method = RequestMethod.POST)
    ResponseEntity<Void> addPet(@ApiParam(value = "Pet object that needs to be added to the store" ,required=true )  @Valid @RequestBody Pet body, @RequestHeader(value = "Accept", required = false) String accept) throws Exception;


    @ApiOperation(value = "Deletes a pet", notes = "", response = Void.class, authorizations = {
        @Authorization(value = "petstore_auth", scopes = {
            @AuthorizationScope(scope = "write:pets", description = "modify pets in your account"),
            @AuthorizationScope(scope = "read:pets", description = "read your pets")
            })
    }, tags={ "pet", })
    @ApiResponses(value = { 
        @ApiResponse(code = 400, message = "Invalid pet value") })
    @RequestMapping(value = "/pet/{petId}",
        produces = { "application/xml", "application/json" }, 
        method = RequestMethod.DELETE)
    ResponseEntity<Void> deletePet(@ApiParam(value = "Pet id to delete",required=true ) @PathVariable("petId") Long petId,@ApiParam(value = "" ) @RequestHeader(value="api_key", required=false) String apiKey, @RequestHeader(value = "Accept", required = false) String accept) throws Exception;


    @ApiOperation(value = "Finds Pets by status", notes = "Multiple status values can be provided with comma separated strings", response = Pet.class, responseContainer = "List", authorizations = {
        @Authorization(value = "petstore_auth", scopes = {
            @AuthorizationScope(scope = "write:pets", description = "modify pets in your account"),
            @AuthorizationScope(scope = "read:pets", description = "read your pets")
            })
    }, tags={ "pet", })
    @ApiResponses(value = { 
<<<<<<< HEAD
        @ApiResponse(code = 200, message = "successful operation", response = Pet.class, responseContainer = "List"),
        @ApiResponse(code = 400, message = "Invalid status value", response = Void.class) })
=======
        @ApiResponse(code = 200, message = "successful operation", response = Pet.class),
        @ApiResponse(code = 400, message = "Invalid status value") })
>>>>>>> 09e2bbe1
    @RequestMapping(value = "/pet/findByStatus",
        produces = { "application/xml", "application/json" }, 
        method = RequestMethod.GET)
    ResponseEntity<List<Pet>> findPetsByStatus( @NotNull@ApiParam(value = "Status values that need to be considered for filter", required = true, allowableValues = "available, pending, sold") @RequestParam(value = "status", required = true) List<String> status, @RequestHeader(value = "Accept", required = false) String accept) throws Exception;


    @ApiOperation(value = "Finds Pets by tags", notes = "Multiple tags can be provided with comma separated strings. Use tag1, tag2, tag3 for testing.", response = Pet.class, responseContainer = "List", authorizations = {
        @Authorization(value = "petstore_auth", scopes = {
            @AuthorizationScope(scope = "write:pets", description = "modify pets in your account"),
            @AuthorizationScope(scope = "read:pets", description = "read your pets")
            })
    }, tags={ "pet", })
    @ApiResponses(value = { 
<<<<<<< HEAD
        @ApiResponse(code = 200, message = "successful operation", response = Pet.class, responseContainer = "List"),
        @ApiResponse(code = 400, message = "Invalid tag value", response = Void.class) })
=======
        @ApiResponse(code = 200, message = "successful operation", response = Pet.class),
        @ApiResponse(code = 400, message = "Invalid tag value") })
>>>>>>> 09e2bbe1
    @RequestMapping(value = "/pet/findByTags",
        produces = { "application/xml", "application/json" }, 
        method = RequestMethod.GET)
    ResponseEntity<List<Pet>> findPetsByTags( @NotNull@ApiParam(value = "Tags to filter by", required = true) @RequestParam(value = "tags", required = true) List<String> tags, @RequestHeader(value = "Accept", required = false) String accept) throws Exception;


    @ApiOperation(value = "Find pet by ID", notes = "Returns a single pet", response = Pet.class, authorizations = {
        @Authorization(value = "api_key")
    }, tags={ "pet", })
    @ApiResponses(value = { 
        @ApiResponse(code = 200, message = "successful operation", response = Pet.class),
<<<<<<< HEAD
        @ApiResponse(code = 400, message = "Invalid ID supplied", response = Void.class),
        @ApiResponse(code = 404, message = "Pet not found", response = Void.class) })
=======
        @ApiResponse(code = 400, message = "Invalid ID supplied"),
        @ApiResponse(code = 404, message = "Pet not found") })
>>>>>>> 09e2bbe1
    @RequestMapping(value = "/pet/{petId}",
        produces = { "application/xml", "application/json" }, 
        method = RequestMethod.GET)
    ResponseEntity<Pet> getPetById(@ApiParam(value = "ID of pet to return",required=true ) @PathVariable("petId") Long petId, @RequestHeader(value = "Accept", required = false) String accept) throws Exception;


    @ApiOperation(value = "Update an existing pet", notes = "", response = Void.class, authorizations = {
        @Authorization(value = "petstore_auth", scopes = {
            @AuthorizationScope(scope = "write:pets", description = "modify pets in your account"),
            @AuthorizationScope(scope = "read:pets", description = "read your pets")
            })
    }, tags={ "pet", })
    @ApiResponses(value = { 
        @ApiResponse(code = 400, message = "Invalid ID supplied"),
        @ApiResponse(code = 404, message = "Pet not found"),
        @ApiResponse(code = 405, message = "Validation exception") })
    @RequestMapping(value = "/pet",
        produces = { "application/xml", "application/json" }, 
        consumes = { "application/json", "application/xml" },
        method = RequestMethod.PUT)
    ResponseEntity<Void> updatePet(@ApiParam(value = "Pet object that needs to be added to the store" ,required=true )  @Valid @RequestBody Pet body, @RequestHeader(value = "Accept", required = false) String accept) throws Exception;


    @ApiOperation(value = "Updates a pet in the store with form data", notes = "", response = Void.class, authorizations = {
        @Authorization(value = "petstore_auth", scopes = {
            @AuthorizationScope(scope = "write:pets", description = "modify pets in your account"),
            @AuthorizationScope(scope = "read:pets", description = "read your pets")
            })
    }, tags={ "pet", })
    @ApiResponses(value = { 
        @ApiResponse(code = 405, message = "Invalid input") })
    @RequestMapping(value = "/pet/{petId}",
        produces = { "application/xml", "application/json" }, 
        consumes = { "application/x-www-form-urlencoded" },
        method = RequestMethod.POST)
    ResponseEntity<Void> updatePetWithForm(@ApiParam(value = "ID of pet that needs to be updated",required=true ) @PathVariable("petId") Long petId,@ApiParam(value = "Updated name of the pet") @RequestPart(value="name", required=false)  String name,@ApiParam(value = "Updated status of the pet") @RequestPart(value="status", required=false)  String status, @RequestHeader(value = "Accept", required = false) String accept) throws Exception;


    @ApiOperation(value = "uploads an image", notes = "", response = ModelApiResponse.class, authorizations = {
        @Authorization(value = "petstore_auth", scopes = {
            @AuthorizationScope(scope = "write:pets", description = "modify pets in your account"),
            @AuthorizationScope(scope = "read:pets", description = "read your pets")
            })
    }, tags={ "pet", })
    @ApiResponses(value = { 
        @ApiResponse(code = 200, message = "successful operation", response = ModelApiResponse.class) })
    @RequestMapping(value = "/pet/{petId}/uploadImage",
        produces = { "application/json" }, 
        consumes = { "multipart/form-data" },
        method = RequestMethod.POST)
    ResponseEntity<ModelApiResponse> uploadFile(@ApiParam(value = "ID of pet to update",required=true ) @PathVariable("petId") Long petId,@ApiParam(value = "Additional data to pass to server") @RequestPart(value="additionalMetadata", required=false)  String additionalMetadata,@ApiParam(value = "file detail") @RequestPart("file") MultipartFile file, @RequestHeader(value = "Accept", required = false) String accept) throws Exception;

}<|MERGE_RESOLUTION|>--- conflicted
+++ resolved
@@ -64,13 +64,8 @@
             })
     }, tags={ "pet", })
     @ApiResponses(value = { 
-<<<<<<< HEAD
         @ApiResponse(code = 200, message = "successful operation", response = Pet.class, responseContainer = "List"),
-        @ApiResponse(code = 400, message = "Invalid status value", response = Void.class) })
-=======
-        @ApiResponse(code = 200, message = "successful operation", response = Pet.class),
         @ApiResponse(code = 400, message = "Invalid status value") })
->>>>>>> 09e2bbe1
     @RequestMapping(value = "/pet/findByStatus",
         produces = { "application/xml", "application/json" }, 
         method = RequestMethod.GET)
@@ -84,13 +79,8 @@
             })
     }, tags={ "pet", })
     @ApiResponses(value = { 
-<<<<<<< HEAD
         @ApiResponse(code = 200, message = "successful operation", response = Pet.class, responseContainer = "List"),
-        @ApiResponse(code = 400, message = "Invalid tag value", response = Void.class) })
-=======
-        @ApiResponse(code = 200, message = "successful operation", response = Pet.class),
         @ApiResponse(code = 400, message = "Invalid tag value") })
->>>>>>> 09e2bbe1
     @RequestMapping(value = "/pet/findByTags",
         produces = { "application/xml", "application/json" }, 
         method = RequestMethod.GET)
@@ -102,13 +92,8 @@
     }, tags={ "pet", })
     @ApiResponses(value = { 
         @ApiResponse(code = 200, message = "successful operation", response = Pet.class),
-<<<<<<< HEAD
-        @ApiResponse(code = 400, message = "Invalid ID supplied", response = Void.class),
-        @ApiResponse(code = 404, message = "Pet not found", response = Void.class) })
-=======
         @ApiResponse(code = 400, message = "Invalid ID supplied"),
         @ApiResponse(code = 404, message = "Pet not found") })
->>>>>>> 09e2bbe1
     @RequestMapping(value = "/pet/{petId}",
         produces = { "application/xml", "application/json" }, 
         method = RequestMethod.GET)
