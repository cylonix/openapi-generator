--- conflicted
+++ resolved
@@ -135,17 +135,12 @@
         
         
         if ($data != null) {
-<<<<<<< HEAD
             if (isset($data["id"])) {
-                $this->id = $data["id"];
+                $this->container['id'] = $data["id"];
             }
             if (isset($data["name"])) {
-                $this->name = $data["name"];
+                $this->container['name'] = $data["name"];
             }
-=======
-            $this->container['id'] = $data['id'];
-            $this->container['name'] = $data['name'];
->>>>>>> bff6c8ba
         }
     }
 
@@ -199,12 +194,10 @@
     public function setId($id)
     {
         
-<<<<<<< HEAD
-
-        $this->id = $id;
-=======
+
+
         $this->container['id'] = $id;
->>>>>>> bff6c8ba
+
         return $this;
     }
     /**
@@ -224,12 +217,10 @@
     public function setName($name)
     {
         
-<<<<<<< HEAD
-
-        $this->name = $name;
-=======
+
+
         $this->container['name'] = $name;
->>>>>>> bff6c8ba
+
         return $this;
     }
     /**
