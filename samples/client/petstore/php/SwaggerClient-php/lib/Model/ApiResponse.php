<?php
/**
 * ApiResponse
 *
 * PHP version 5
 *
 * @category Class
 * @package  Swagger\Client
 * @author   http://github.com/swagger-api/swagger-codegen
 * @license  http://www.apache.org/licenses/LICENSE-2.0 Apache Licene v2
 * @link     https://github.com/swagger-api/swagger-codegen
 */
/**
 *  Copyright 2016 SmartBear Software
 *
 *  Licensed under the Apache License, Version 2.0 (the "License");
 *  you may not use this file except in compliance with the License.
 *  You may obtain a copy of the License at
 *
 *      http://www.apache.org/licenses/LICENSE-2.0
 *
 *  Unless required by applicable law or agreed to in writing, software
 *  distributed under the License is distributed on an "AS IS" BASIS,
 *  WITHOUT WARRANTIES OR CONDITIONS OF ANY KIND, either express or implied.
 *  See the License for the specific language governing permissions and
 *  limitations under the License.
 */
/**
 * NOTE: This class is auto generated by the swagger code generator program.
 * https://github.com/swagger-api/swagger-codegen
 * Do not edit the class manually.
 */

namespace Swagger\Client\Model;

use \ArrayAccess;
/**
 * ApiResponse Class Doc Comment
 *
 * @category    Class
 * @description 
 * @package     Swagger\Client
 * @author      http://github.com/swagger-api/swagger-codegen
 * @license     http://www.apache.org/licenses/LICENSE-2.0 Apache Licene v2
 * @link        https://github.com/swagger-api/swagger-codegen
 */
class ApiResponse implements ArrayAccess
{
    /**
      * The original name of the model.
      * @var string
      */
    static $swaggerModelName = 'ApiResponse';

    /**
      * Array of property to type mappings. Used for (de)serialization 
      * @var string[]
      */
    static $swaggerTypes = array(
        'code' => 'int',
        'type' => 'string',
        'message' => 'string'
    );
 
    static function swaggerTypes() {
        return self::$swaggerTypes;
    }

    /** 
     * Array of attributes where the key is the local name, and the value is the original name
     * @var string[]
     */
    static $attributeMap = array(
        'code' => 'code',
        'type' => 'type',
        'message' => 'message'
    );
 
    static function attributeMap() {
        return self::$attributeMap;
    }

    /**
     * Array of attributes to setter functions (for deserialization of responses)
     * @var string[]
     */
    static $setters = array(
        'code' => 'setCode',
        'type' => 'setType',
        'message' => 'setMessage'
    );
 
    static function setters() {
        return self::$setters;
    }

    /**
     * Array of attributes to getter functions (for serialization of requests)
     * @var string[]
     */
    static $getters = array(
        'code' => 'getCode',
        'type' => 'getType',
        'message' => 'getMessage'
    );
 
    static function getters() {
        return self::$getters;
    }

    

    

    /**
     * Associative array for storing property values
     * @var mixed[]
     */
    protected $container = array(
        /**
         * $container['code']
         * @var int
         */
        'code' => null,
    
        /**
         * $container['type']
         * @var string
         */
        'type' => null,
    
        /**
         * $container['message']
         * @var string
         */
        'message' => null,
    );

    /**
     * Constructor
     * @param mixed[] $data Associated array of property value initalizing the model
     */
    public function __construct(array $data = null)
    {
        
        
        if ($data != null) {
<<<<<<< HEAD
            if (isset($data["code"])) {
                $this->code = $data["code"];
            }
            if (isset($data["type"])) {
                $this->type = $data["type"];
            }
            if (isset($data["message"])) {
                $this->message = $data["message"];
            }
=======
            $this->container['code'] = $data['code'];
            $this->container['type'] = $data['type'];
            $this->container['message'] = $data['message'];
>>>>>>> bff6c8ba
        }
    }

    /**
     * show all the invalid properties with reasons.
     * 
     * @return array invalid properties with reasons
     */
    public function list_invalid_properties()
    {
        $invalid_properties = array();
        
        

        

        

        return $invalid_properties;
    }

    /**
     * validate all the parameters in the model
     * return true if all passed
     * 
     * @return bool [description]
     */
    public function valid()
    {
        
        

        

        

        return true;
    }


    /**
     * Gets code
     * @return int
     */
    public function getCode()
    {
        return $this->container['code'];
    }

    /**
     * Sets code
     * @param int $code 
     * @return $this
     */
    public function setCode($code)
    {
        
<<<<<<< HEAD

        $this->code = $code;
=======
        $this->container['code'] = $code;
>>>>>>> bff6c8ba
        return $this;
    }
    /**
     * Gets type
     * @return string
     */
    public function getType()
    {
        return $this->container['type'];
    }

    /**
     * Sets type
     * @param string $type 
     * @return $this
     */
    public function setType($type)
    {
        
<<<<<<< HEAD

        $this->type = $type;
=======
        $this->container['type'] = $type;
>>>>>>> bff6c8ba
        return $this;
    }
    /**
     * Gets message
     * @return string
     */
    public function getMessage()
    {
        return $this->container['message'];
    }

    /**
     * Sets message
     * @param string $message 
     * @return $this
     */
    public function setMessage($message)
    {
        
<<<<<<< HEAD

        $this->message = $message;
=======
        $this->container['message'] = $message;
>>>>>>> bff6c8ba
        return $this;
    }
    /**
     * Returns true if offset exists. False otherwise.
     * @param  integer $offset Offset 
     * @return boolean
     */
    public function offsetExists($offset)
    {
        return isset($this->container[$offset]);
    }

    /**
     * Gets offset.
     * @param  integer $offset Offset 
     * @return mixed 
     */
    public function offsetGet($offset)
    {
        return isset($this->container[$offset]) ? $this->container[$offset] : null;
    }
 
    /**
     * Sets value based on offset.
     * @param  integer $offset Offset 
     * @param  mixed   $value  Value to be set
     * @return void
     */
    public function offsetSet($offset, $value)
    {
        if (is_null($offset)) {
            $this->container[] = $value;
        } else {
            $this->container[$offset] = $value;
        }
    }
 
    /**
     * Unsets offset.
     * @param  integer $offset Offset 
     * @return void
     */
    public function offsetUnset($offset)
    {
        unset($this->container[$offset]);
    }
 
    /**
     * Gets the string presentation of the object
     * @return string
     */
    public function __toString()
    {
        if (defined('JSON_PRETTY_PRINT')) { // use JSON pretty print
            return json_encode(\Swagger\Client\ObjectSerializer::sanitizeForSerialization($this), JSON_PRETTY_PRINT);
        }

        return json_encode(\Swagger\Client\ObjectSerializer::sanitizeForSerialization($this));
    }
}<|MERGE_RESOLUTION|>--- conflicted
+++ resolved
@@ -145,21 +145,15 @@
         
         
         if ($data != null) {
-<<<<<<< HEAD
             if (isset($data["code"])) {
-                $this->code = $data["code"];
+                $this->container['code'] = $data["code"];
             }
             if (isset($data["type"])) {
-                $this->type = $data["type"];
+                $this->container['type'] = $data["type"];
             }
             if (isset($data["message"])) {
-                $this->message = $data["message"];
+                $this->container['message'] = $data["message"];
             }
-=======
-            $this->container['code'] = $data['code'];
-            $this->container['type'] = $data['type'];
-            $this->container['message'] = $data['message'];
->>>>>>> bff6c8ba
         }
     }
 
@@ -217,12 +211,10 @@
     public function setCode($code)
     {
         
-<<<<<<< HEAD
-
-        $this->code = $code;
-=======
+
+
         $this->container['code'] = $code;
->>>>>>> bff6c8ba
+
         return $this;
     }
     /**
@@ -242,12 +234,10 @@
     public function setType($type)
     {
         
-<<<<<<< HEAD
-
-        $this->type = $type;
-=======
+
+
         $this->container['type'] = $type;
->>>>>>> bff6c8ba
+
         return $this;
     }
     /**
@@ -267,12 +257,10 @@
     public function setMessage($message)
     {
         
-<<<<<<< HEAD
-
-        $this->message = $message;
-=======
+
+
         $this->container['message'] = $message;
->>>>>>> bff6c8ba
+
         return $this;
     }
     /**
