--- conflicted
+++ resolved
@@ -29,13 +29,7 @@
 /// @param orderId ID of the order that needs to be deleted
 ///  code:400 message:"Invalid ID supplied",
 ///  code:404 message:"Order not found"
-<<<<<<< HEAD
-///
-/// @return 
--(NSURLSessionTask*) deleteOrderWithOrderId: (NSString*) orderId
-=======
 -(NSNumber*) deleteOrderWithOrderId: (NSString*) orderId
->>>>>>> 42a04916
     completionHandler: (void (^)(NSError* error)) handler;
 
 /// Returns pet inventories by status
@@ -43,7 +37,7 @@
 ///
 ///  code:200 message:"successful operation"
 /// @return NSDictionary<NSString*, NSNumber*>*
--(NSURLSessionTask*) getInventoryWithCompletionHandler: 
+-(NSNumber*) getInventoryWithCompletionHandler: 
     (void (^)(NSDictionary<NSString*, NSNumber*>* output, NSError* error)) handler;
 
 /// Find purchase order by ID
@@ -54,7 +48,7 @@
 ///  code:400 message:"Invalid ID supplied",
 ///  code:404 message:"Order not found"
 /// @return SWGOrder*
--(NSURLSessionTask*) getOrderByIdWithOrderId: (NSString*) orderId
+-(NSNumber*) getOrderByIdWithOrderId: (NSString*) orderId
     completionHandler: (void (^)(SWGOrder* output, NSError* error)) handler;
 
 /// Place an order for a pet
@@ -64,7 +58,7 @@
 ///  code:200 message:"successful operation",
 ///  code:400 message:"Invalid Order"
 /// @return SWGOrder*
--(NSURLSessionTask*) placeOrderWithBody: (SWGOrder*) body
+-(NSNumber*) placeOrderWithBody: (SWGOrder*) body
     completionHandler: (void (^)(SWGOrder* output, NSError* error)) handler;
 
 
