package io.swagger.client.api;

import io.swagger.client.CollectionFormats.*;

import rx.Observable;

import retrofit2.http.*;

import okhttp3.RequestBody;

import io.swagger.client.model.Order;

import java.util.ArrayList;
import java.util.HashMap;
import java.util.List;
import java.util.Map;

public interface StoreApi {
  /**
   * Delete purchase order by ID
   * For valid response try integer IDs with value &lt; 1000. Anything above 1000 or nonintegers will generate API errors
   * @param orderId ID of the order that needs to be deleted (required)
   * @return Call<Void>
   */
  
  @DELETE("store/order/{orderId}")
  Observable<Void> deleteOrder(
    @Path("orderId") String orderId
  );

  /**
   * Finds orders by status
   * A single status value can be provided as a string
   * @param status Status value that needs to be considered for query (optional, default to placed)
   * @return Call<List<Order>>
   */
  
  @GET("store/findByStatus")
  Observable<List<Order>> findOrdersByStatus(
    @Query("status") String status
  );

  /**
   * Returns pet inventories by status
   * Returns a map of status codes to quantities
   * @return Call<Map<String, Integer>>
   */
  
  @GET("store/inventory")
  Observable<Map<String, Integer>> getInventory();
    

  /**
   * Fake endpoint to test arbitrary object return by &#39;Get inventory&#39;
   * Returns an arbitrary object which is actually a map of status codes to quantities
   * @return Call<Object>
   */
  
  @GET("store/inventory?response&#x3D;arbitrary_object")
  Observable<Object> getInventoryInObject();
    

  /**
   * Find purchase order by ID
   * For valid response try integer IDs with value &lt;&#x3D; 5 or &gt; 10. Other values will generated exceptions
   * @param orderId ID of pet that needs to be fetched (required)
   * @return Call<Order>
   */
  
  @GET("store/order/{orderId}")
  Observable<Order> getOrderById(
    @Path("orderId") String orderId
  );

  /**
   * Place an order for a pet
   * 
   * @param body order placed for purchasing the pet (optional)
   * @return Call<Order>
   */
  
  @POST("store/order")
  Observable<Order> placeOrder(
    @Body Order body
  );

<<<<<<< HEAD
  
=======
>>>>>>> 3332692d
}<|MERGE_RESOLUTION|>--- conflicted
+++ resolved
@@ -29,18 +29,6 @@
   );
 
   /**
-   * Finds orders by status
-   * A single status value can be provided as a string
-   * @param status Status value that needs to be considered for query (optional, default to placed)
-   * @return Call<List<Order>>
-   */
-  
-  @GET("store/findByStatus")
-  Observable<List<Order>> findOrdersByStatus(
-    @Query("status") String status
-  );
-
-  /**
    * Returns pet inventories by status
    * Returns a map of status codes to quantities
    * @return Call<Map<String, Integer>>
@@ -48,16 +36,6 @@
   
   @GET("store/inventory")
   Observable<Map<String, Integer>> getInventory();
-    
-
-  /**
-   * Fake endpoint to test arbitrary object return by &#39;Get inventory&#39;
-   * Returns an arbitrary object which is actually a map of status codes to quantities
-   * @return Call<Object>
-   */
-  
-  @GET("store/inventory?response&#x3D;arbitrary_object")
-  Observable<Object> getInventoryInObject();
     
 
   /**
@@ -69,13 +47,13 @@
   
   @GET("store/order/{orderId}")
   Observable<Order> getOrderById(
-    @Path("orderId") String orderId
+    @Path("orderId") Long orderId
   );
 
   /**
    * Place an order for a pet
    * 
-   * @param body order placed for purchasing the pet (optional)
+   * @param body order placed for purchasing the pet (required)
    * @return Call<Order>
    */
   
@@ -84,8 +62,4 @@
     @Body Order body
   );
 
-<<<<<<< HEAD
-  
-=======
->>>>>>> 3332692d
 }