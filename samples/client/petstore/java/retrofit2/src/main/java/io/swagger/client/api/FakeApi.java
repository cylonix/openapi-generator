--- conflicted
+++ resolved
@@ -8,17 +8,10 @@
 
 import okhttp3.RequestBody;
 
-<<<<<<< HEAD
-import io.swagger.client.model.Client;
-import org.threeten.bp.OffsetDateTime;
-import org.threeten.bp.LocalDate;
-import java.math.BigDecimal;
-=======
 import java.math.BigDecimal;
 import io.swagger.client.model.Client;
-import org.joda.time.DateTime;
-import org.joda.time.LocalDate;
->>>>>>> 42a04916
+import org.threeten.bp.LocalDate;
+import org.threeten.bp.OffsetDateTime;
 
 import java.util.ArrayList;
 import java.util.HashMap;
@@ -34,6 +27,9 @@
    * @return Call&lt;Client&gt;
    */
   
+  @Headers({
+  	"Content-Type:application/json" 
+  })
   @PATCH("fake")
   Call<Client> testClientModel(
     @retrofit2.http.Body Client body
