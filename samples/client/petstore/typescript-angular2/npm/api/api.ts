<<<<<<< HEAD
export * from './pet.service';
export * from './store.service';
export * from './user.service';
=======
export * from './PetApi';
import { PetApi }  from './PetApi';
export * from './StoreApi';
import { StoreApi }  from './StoreApi';
export * from './UserApi';
import { UserApi }  from './UserApi';
export const APIS = [ PetApi, StoreApi, UserApi, ];
>>>>>>> 93a63dbd
<|MERGE_RESOLUTION|>--- conflicted
+++ resolved
@@ -1,13 +1,4 @@
-<<<<<<< HEAD
 export * from './pet.service';
 export * from './store.service';
 export * from './user.service';
-=======
-export * from './PetApi';
-import { PetApi }  from './PetApi';
-export * from './StoreApi';
-import { StoreApi }  from './StoreApi';
-export * from './UserApi';
-import { UserApi }  from './UserApi';
-export const APIS = [ PetApi, StoreApi, UserApi, ];
->>>>>>> 93a63dbd
+export const APIS = [ PetService, StoreService, UserService, ];